"""Classes for voice assistant pipelines."""

# mypy: ignore-errors
from __future__ import annotations

import array
import asyncio
from collections import defaultdict, deque
from collections.abc import AsyncGenerator, AsyncIterable, Callable
from dataclasses import asdict, dataclass, field
from enum import StrEnum
import logging
from pathlib import Path
from queue import Empty, Queue
from threading import Thread
import time
from typing import Any, Literal, Optional, cast
import wave

import voluptuous as vol

from homeassistant.components import (
    conversation,
    media_source,
    stt,
    tts,
    wake_word,
    websocket_api,
)
from homeassistant.components.tts import (
    generate_media_source_id as tts_generate_media_source_id,
)
from homeassistant.core import Context, HomeAssistant, callback
from homeassistant.exceptions import HomeAssistantError
from homeassistant.helpers import intent
from homeassistant.helpers.collection import (
    CHANGE_UPDATED,
    CollectionError,
    ItemNotFound,
    SerializedStorageCollection,
    StorageCollection,
    StorageCollectionWebsocket,
)
from homeassistant.helpers.singleton import singleton
from homeassistant.helpers.storage import Store
from homeassistant.helpers.typing import UNDEFINED, UndefinedType, VolDictType
from homeassistant.util import (
    dt as dt_util,
    language as language_util,
    ulid as ulid_util,
)
from homeassistant.util.limited_size_dict import LimitedSizeDict

from .audio_enhancer import AudioEnhancer, EnhancedAudioChunk, MicroVadSpeexEnhancer
from .const import (
    BYTES_PER_CHUNK,
    CONF_DEBUG_RECORDING_DIR,
    DATA_CONFIG,
    DATA_LAST_WAKE_UP,
    DATA_MIGRATIONS,
    DOMAIN,
    MS_PER_CHUNK,
    SAMPLE_CHANNELS,
    SAMPLE_RATE,
    SAMPLE_WIDTH,
    SAMPLES_PER_CHUNK,
    WAKE_WORD_COOLDOWN,
)
from .error import (
    DuplicateWakeUpDetectedError,
    IntentRecognitionError,
    PipelineError,
    PipelineNotFound,
    SpeechToTextError,
    TextToSpeechError,
    WakeWordDetectionAborted,
    WakeWordDetectionError,
    WakeWordTimeoutError,
)
from .vad import AudioBuffer, VoiceActivityTimeout, VoiceCommandSegmenter, chunk_samples

_LOGGER = logging.getLogger(__name__)

STORAGE_KEY = f"{DOMAIN}.pipelines"
STORAGE_VERSION = 1
STORAGE_VERSION_MINOR = 2

ENGINE_LANGUAGE_PAIRS = (
    ("stt_engine", "stt_language"),
    ("tts_engine", "tts_language"),
)


def _is_close_to(value: float, target: float, tolerance: float = 1e-9) -> bool:
    """Helper to check if floating point numbers are nearly equal."""  # noqa: D401
    return abs(value - target) < tolerance


def validate_language(data: dict[str, Any]) -> Any:
    """Validate language settings."""
    for engine, language in ENGINE_LANGUAGE_PAIRS:
        if data[engine] is not None and data[language] is None:
            raise vol.Invalid(f"Need language {language} for {engine} {data[engine]}")
    return data


PIPELINE_FIELDS: VolDictType = {
    vol.Required("conversation_engine"): str,
    vol.Required("conversation_language"): str,
    vol.Required("language"): str,
    vol.Required("name"): str,
    vol.Required("stt_engine"): vol.Any(str, None),
    vol.Required("stt_language"): vol.Any(str, None),
    vol.Required("tts_engine"): vol.Any(str, None),
    vol.Required("tts_language"): vol.Any(str, None),
    vol.Required("tts_voice"): vol.Any(str, None),
    vol.Required("wake_word_entity"): vol.Any(str, None),
    vol.Required("wake_word_id"): vol.Any(str, None),
    vol.Optional("prefer_local_intents"): bool,
}

STORED_PIPELINE_RUNS = 10

SAVE_DELAY = 10


@callback
def _async_resolve_default_pipeline_settings(
    hass: HomeAssistant,
    *,
    conversation_engine_id: str | None = None,
    stt_engine_id: str | None = None,
    tts_engine_id: str | None = None,
    pipeline_name: str,
) -> dict[str, Optional[str]]:  # noqa: UP007
    """Resolve settings for a default pipeline.

    The default pipeline will use the homeassistant conversation agent and the
    default stt / tts engines if none are specified.
    """
    settings = {
        "conversation_engine": conversation_engine_id
        or conversation.HOME_ASSISTANT_AGENT,
        "conversation_language": "en",
        "language": "en",
        "name": pipeline_name,
        "stt_engine": None,
        "stt_language": None,
        "tts_engine": None,
        "tts_language": None,
        "tts_voice": None,
        "wake_word_entity": None,
        "wake_word_id": None,
    }

    conversation_languages = language_util.matches(
        hass.config.language,
        conversation.async_get_conversation_languages(
            hass, settings["conversation_engine"]
        ),
        country=hass.config.country,
    )

    if conversation_languages:
        settings["language"] = hass.config.language
        settings["conversation_language"] = conversation_languages[0]

    stt_engine_id = stt_engine_id or stt.async_default_engine(hass)
    if stt_engine_id:
        stt_engine = stt.async_get_speech_to_text_engine(hass, stt_engine_id)
        if stt_engine:
            stt_languages = language_util.matches(
                settings["language"],
                stt_engine.supported_languages,
                country=hass.config.country,
            )
            if stt_languages:
                settings["stt_language"] = stt_languages[0]
            else:
                _LOGGER.debug(
                    "Speech-to-text engine '%s' does not support language '%s'",
                    stt_engine_id,
                    settings["language"],
                )

    tts_engine_id = tts_engine_id or tts.async_default_engine(hass)
    if tts_engine_id:
        tts_engine = tts.get_engine_instance(hass, tts_engine_id)
        if tts_engine:
            tts_languages = language_util.matches(
                settings["language"],
                tts_engine.supported_languages,
                country=hass.config.country,
            )
            if tts_languages:
                settings["tts_language"] = tts_languages[0]
                tts_voices = tts_engine.async_get_supported_voices(
                    settings["tts_language"]
                )
                if tts_voices:
                    settings["tts_voice"] = tts_voices[0].voice_id
            else:
                _LOGGER.debug(
                    "Text-to-speech engine '%s' does not support language '%s'",
                    tts_engine_id,
                    settings["language"],
                )

    return settings


async def _async_create_default_pipeline(
    hass: HomeAssistant, pipeline_store: PipelineStorageCollection
) -> Pipeline:
    """Create a default pipeline.

    The default pipeline will use the homeassistant conversation agent and the
    default stt / tts engines.
    """
    pipeline_settings = _async_resolve_default_pipeline_settings(
        hass, pipeline_name="Home Assistant"
    )
    return await pipeline_store.async_create_item(pipeline_settings)


async def async_create_default_pipeline(
    hass: HomeAssistant,
    stt_engine_id: str,
    tts_engine_id: str,
    pipeline_name: str,
) -> Pipeline | None:
    """Create a pipeline with default settings.

    The default pipeline will use the homeassistant conversation agent and the
    specified stt / tts engines.
    """
    pipeline_data: PipelineData = hass.data[DOMAIN]
    pipeline_store = pipeline_data.pipeline_store
    pipeline_settings = _async_resolve_default_pipeline_settings(
        hass,
        stt_engine_id=stt_engine_id,
        tts_engine_id=tts_engine_id,
        pipeline_name=pipeline_name,
    )
    if (
        pipeline_settings["stt_engine"] != stt_engine_id
        or pipeline_settings["tts_engine"] != tts_engine_id
    ):
        return None
    return await pipeline_store.async_create_item(pipeline_settings)


@callback
def _async_get_pipeline_from_conversation_entity(
    hass: HomeAssistant, entity_id: str
) -> Pipeline:
    """Get a pipeline by conversation entity ID."""
    entity = hass.states.get(entity_id)
    settings = _async_resolve_default_pipeline_settings(
        hass,
        pipeline_name=entity.name if entity else entity_id,
        conversation_engine_id=entity_id,
    )
    settings["id"] = entity_id

    return Pipeline.from_json(settings)


@callback
def async_get_pipeline(hass: HomeAssistant, pipeline_id: str | None = None) -> Pipeline:
    """Get a pipeline by id or the preferred pipeline."""
    pipeline_data: PipelineData = hass.data[DOMAIN]

    if pipeline_id is None:
        # A pipeline was not specified, use the preferred one
        pipeline_id = pipeline_data.pipeline_store.async_get_preferred_item()

    if pipeline_id.startswith("conversation."):
        return _async_get_pipeline_from_conversation_entity(hass, pipeline_id)

    pipeline = pipeline_data.pipeline_store.data.get(pipeline_id)

    # If invalid pipeline ID was specified
    if pipeline is None:
        raise PipelineNotFound(
            "pipeline_not_found", f"Pipeline {pipeline_id} not found"
        )

    return pipeline


@callback
def async_get_pipelines(hass: HomeAssistant) -> list[Pipeline]:
    """Get all pipelines."""
    pipeline_data: PipelineData = hass.data[DOMAIN]

    return list(pipeline_data.pipeline_store.data.values())


async def async_update_pipeline(
    hass: HomeAssistant,
    pipeline: Pipeline,
    *,
    conversation_engine: str | UndefinedType = UNDEFINED,
    conversation_language: str | UndefinedType = UNDEFINED,
    language: str | UndefinedType = UNDEFINED,
    name: str | UndefinedType = UNDEFINED,
    stt_engine: str | None | UndefinedType = UNDEFINED,
    stt_language: str | None | UndefinedType = UNDEFINED,
    tts_engine: str | None | UndefinedType = UNDEFINED,
    tts_language: str | None | UndefinedType = UNDEFINED,
    tts_voice: str | None | UndefinedType = UNDEFINED,
    wake_word_entity: str | None | UndefinedType = UNDEFINED,
    wake_word_id: str | None | UndefinedType = UNDEFINED,
    prefer_local_intents: bool | UndefinedType = UNDEFINED,
) -> None:
    """Update a pipeline."""
    pipeline_data: PipelineData = hass.data[DOMAIN]

    updates: dict[str, Any] = pipeline.to_json()
    updates.pop("id")
    # Refactor this once we bump to Python 3.12
    # and have https://peps.python.org/pep-0692/
    updates.update(
        {
            key: val
            for key, val in (
                ("conversation_engine", conversation_engine),
                ("conversation_language", conversation_language),
                ("language", language),
                ("name", name),
                ("stt_engine", stt_engine),
                ("stt_language", stt_language),
                ("tts_engine", tts_engine),
                ("tts_language", tts_language),
                ("tts_voice", tts_voice),
                ("wake_word_entity", wake_word_entity),
                ("wake_word_id", wake_word_id),
                ("prefer_local_intents", prefer_local_intents),
            )
            if val is not UNDEFINED
        }
    )

    await pipeline_data.pipeline_store.async_update_item(pipeline.id, updates)


class PipelineEventType(StrEnum):
    """Event types emitted during a pipeline run."""

    RUN_START = "run-start"
    RUN_END = "run-end"
    WAKE_WORD_START = "wake_word-start"
    WAKE_WORD_END = "wake_word-end"
    STT_START = "stt-start"
    STT_VAD_START = "stt-vad-start"
    STT_VAD_END = "stt-vad-end"
    STT_END = "stt-end"
    INTENT_START = "intent-start"
    INTENT_END = "intent-end"
    TTS_START = "tts-start"
    TTS_END = "tts-end"
    ERROR = "error"


@dataclass(frozen=True)
class PipelineEvent:
    """Events emitted during a pipeline run."""

    type: PipelineEventType
    data: dict[str, Any] | None = None
    timestamp: str = field(default_factory=lambda: dt_util.utcnow().isoformat())


type PipelineEventCallback = Callable[[PipelineEvent], None]


@dataclass(frozen=True)
class Pipeline:
    """A voice assistant pipeline."""

    conversation_engine: str
    conversation_language: str
    language: Optional[str]  # noqa: UP007
    name: str
<<<<<<< HEAD
    stt_engine: Optional[str]  # noqa: UP007
    stt_language: Optional[str]  # noqa: UP007
    tts_engine: Optional[str]  # noqa: UP007
    tts_language: Optional[str]  # noqa: UP007
    tts_voice: Optional[str]  # noqa: UP007
    wake_word_entity: Optional[str]  # noqa: UP007
    wake_word_id: Optional[str]  # noqa: UP007
=======
    stt_engine: str | None
    stt_language: str | None
    tts_engine: str | None
    tts_language: str | None
    tts_voice: str | None
    wake_word_entity: str | None
    wake_word_id: str | None
    prefer_local_intents: bool = False
>>>>>>> 99499e07

    id: str = field(default_factory=ulid_util.ulid_now)

    @classmethod
    def from_json(cls, data: dict[str, Any]) -> Pipeline:
        """Create an instance from a JSON serialization.

        This function was added in HA Core 2023.10, previous versions will raise
        if there are unexpected items in the serialized data.
        """
        return cls(
            conversation_engine=data["conversation_engine"],
            conversation_language=data["conversation_language"],
            id=data["id"],
            language=data["language"],
            name=data["name"],
            stt_engine=data["stt_engine"],
            stt_language=data["stt_language"],
            tts_engine=data["tts_engine"],
            tts_language=data["tts_language"],
            tts_voice=data["tts_voice"],
            wake_word_entity=data["wake_word_entity"],
            wake_word_id=data["wake_word_id"],
            prefer_local_intents=data.get("prefer_local_intents", False),
        )

    def to_json(self) -> dict[str, Any]:
        """Return a JSON serializable representation for storage."""
        return {
            "conversation_engine": self.conversation_engine,
            "conversation_language": self.conversation_language,
            "id": self.id,
            "language": self.language,
            "name": self.name,
            "stt_engine": self.stt_engine,
            "stt_language": self.stt_language,
            "tts_engine": self.tts_engine,
            "tts_language": self.tts_language,
            "tts_voice": self.tts_voice,
            "wake_word_entity": self.wake_word_entity,
            "wake_word_id": self.wake_word_id,
            "prefer_local_intents": self.prefer_local_intents,
        }


class PipelineStage(StrEnum):
    """Stages of a pipeline."""

    WAKE_WORD = "wake_word"
    STT = "stt"
    INTENT = "intent"
    TTS = "tts"
    END = "end"


PIPELINE_STAGE_ORDER = [
    PipelineStage.WAKE_WORD,
    PipelineStage.STT,
    PipelineStage.INTENT,
    PipelineStage.TTS,
]


class PipelineRunValidationError(Exception):
    """Error when a pipeline run is not valid."""


class InvalidPipelineStagesError(PipelineRunValidationError):
    """Error when given an invalid combination of start/end stages."""

    def __init__(
        self,
        start_stage: PipelineStage,
        end_stage: PipelineStage,
    ) -> None:
        """Set error message."""
        super().__init__(
            f"Invalid stage combination: start={start_stage}, end={end_stage}"
        )


@dataclass(frozen=True)
class WakeWordSettings:
    """Settings for wake word detection."""

    timeout: float | None = None
    """Seconds of silence before detection times out."""

    audio_seconds_to_buffer: float = 0
    """Seconds of audio to buffer before detection and forward to STT."""


@dataclass(frozen=True)
class AudioSettings:
    """Settings for pipeline audio processing."""

    noise_suppression_level: int = 0
    """Level of noise suppression (0 = disabled, 4 = max)"""

    auto_gain_dbfs: int = 0
    """Amount of automatic gain in dbFS (0 = disabled, 31 = max)"""

    volume_multiplier: float = 1.0
    """Multiplier used directly on PCM samples (1.0 = no change, 2.0 = twice as loud)"""

    is_vad_enabled: bool = True
    """True if VAD is used to determine the end of the voice command."""

    silence_seconds: float = 0.7
    """Seconds of silence after voice command has ended."""

    def __post_init__(self) -> None:
        """Verify settings post-initialization."""
        if (self.noise_suppression_level < 0) or (self.noise_suppression_level > 4):
            raise ValueError("noise_suppression_level must be in [0, 4]")

        if (self.auto_gain_dbfs < 0) or (self.auto_gain_dbfs > 31):
            raise ValueError("auto_gain_dbfs must be in [0, 31]")

    @property
    def needs_processor(self) -> bool:
        """True if an audio processor is needed."""
        return (
            self.is_vad_enabled
            or (self.noise_suppression_level > 0)
            or (self.auto_gain_dbfs > 0)
        )


@dataclass
class PipelineRun:
    """Running context for a pipeline."""

    hass: HomeAssistant
    context: Context
    pipeline: Pipeline
    start_stage: PipelineStage
    end_stage: PipelineStage
    event_callback: PipelineEventCallback
    language: str = None  # type: ignore[assignment]
    runner_data: Any | None = None
    intent_agent: str | None = None
    tts_audio_output: str | dict[str, Any] | None = None
    wake_word_settings: WakeWordSettings | None = None
    audio_settings: AudioSettings = field(default_factory=AudioSettings)

    id: str = field(default_factory=ulid_util.ulid_now)
    stt_provider: stt.SpeechToTextEntity | stt.Provider = field(init=False, repr=False)
    tts_engine: str = field(init=False, repr=False)
    tts_options: dict | None = field(init=False, default=None)
    wake_word_entity_id: str | None = field(init=False, default=None, repr=False)
    wake_word_entity: wake_word.WakeWordDetectionEntity = field(init=False, repr=False)

    abort_wake_word_detection: bool = field(init=False, default=False)

    debug_recording_thread: Thread | None = None
    """Thread that records audio to debug_recording_dir"""

    debug_recording_queue: Queue[str | bytes | None] | None = None
    """Queue to communicate with debug recording thread"""

    audio_enhancer: AudioEnhancer | None = None
    """VAD/noise suppression/auto gain"""

    audio_chunking_buffer: AudioBuffer = field(
        default_factory=lambda: AudioBuffer(BYTES_PER_CHUNK)
    )
    """Buffer used when splitting audio into chunks for audio processing"""

    _device_id: str | None = None
    """Optional device id set during run start."""

    def __post_init__(self) -> None:
        """Set language for pipeline."""
        self.language = self.pipeline.language or self.hass.config.language

        # wake -> stt -> intent -> tts
        if PIPELINE_STAGE_ORDER.index(self.end_stage) < PIPELINE_STAGE_ORDER.index(
            self.start_stage
        ):
            raise InvalidPipelineStagesError(self.start_stage, self.end_stage)

        pipeline_data: PipelineData = self.hass.data[DOMAIN]
        if self.pipeline.id not in pipeline_data.pipeline_debug:
            pipeline_data.pipeline_debug[self.pipeline.id] = LimitedSizeDict(
                size_limit=STORED_PIPELINE_RUNS
            )
        pipeline_data.pipeline_debug[self.pipeline.id][self.id] = PipelineRunDebug()
        pipeline_data.pipeline_runs.add_run(self)

        # Initialize with audio settings
        if self.audio_settings.needs_processor and (self.audio_enhancer is None):
            # Default audio enhancer
            self.audio_enhancer = MicroVadSpeexEnhancer(
                self.audio_settings.auto_gain_dbfs,
                self.audio_settings.noise_suppression_level,
                self.audio_settings.is_vad_enabled,
            )

    def __eq__(self, other: object) -> bool:
        """Compare pipeline runs by id."""
        if isinstance(other, PipelineRun):
            return self.id == other.id

        return False

    @callback
    def process_event(self, event: PipelineEvent) -> None:
        """Log an event and call listener."""
        self.event_callback(event)
        pipeline_data: PipelineData = self.hass.data[DOMAIN]
        if self.id not in pipeline_data.pipeline_debug[self.pipeline.id]:
            # This run has been evicted from the logged pipeline runs already
            return
        pipeline_data.pipeline_debug[self.pipeline.id][self.id].events.append(event)

    def start(self, device_id: str | None) -> None:
        """Emit run start event."""
        self._device_id = device_id
        self._start_debug_recording_thread()

        data = {
            "pipeline": self.pipeline.id,
            "language": self.language,
        }
        if self.runner_data is not None:
            data["runner_data"] = self.runner_data

        self.process_event(PipelineEvent(PipelineEventType.RUN_START, data))

    async def end(self) -> None:
        """Emit run end event."""
        # Signal end of stream to listeners
        self._capture_chunk(None)

        # Stop the recording thread before emitting run-end.
        # This ensures that files are properly closed if the event handler reads them.
        await self._stop_debug_recording_thread()

        self.process_event(
            PipelineEvent(
                PipelineEventType.RUN_END,
            )
        )

        pipeline_data: PipelineData = self.hass.data[DOMAIN]
        pipeline_data.pipeline_runs.remove_run(self)

    async def prepare_wake_word_detection(self) -> None:
        """Prepare wake-word-detection."""
        entity_id = self.pipeline.wake_word_entity or wake_word.async_default_entity(
            self.hass
        )
        if entity_id is None:
            raise WakeWordDetectionError(
                code="wake-engine-missing",
                message="No wake word engine",
            )

        wake_word_entity = wake_word.async_get_wake_word_detection_entity(
            self.hass, entity_id
        )
        if wake_word_entity is None:
            raise WakeWordDetectionError(
                code="wake-provider-missing",
                message=f"No wake-word-detection provider for: {entity_id}",
            )

        self.wake_word_entity_id = entity_id
        self.wake_word_entity = wake_word_entity

    async def wake_word_detection(
        self,
        stream: AsyncIterable[EnhancedAudioChunk],
        audio_chunks_for_stt: list[EnhancedAudioChunk],
    ) -> wake_word.DetectionResult | None:
        """Run wake-word-detection portion of pipeline. Returns detection result."""
        metadata_dict = asdict(
            stt.SpeechMetadata(
                language="",
                format=stt.AudioFormats.WAV,
                codec=stt.AudioCodecs.PCM,
                bit_rate=stt.AudioBitRates.BITRATE_16,
                sample_rate=stt.AudioSampleRates.SAMPLERATE_16000,
                channel=stt.AudioChannels.CHANNEL_MONO,
            )
        )

        wake_word_settings = self.wake_word_settings or WakeWordSettings()

        # Remove language since it doesn't apply to wake words yet
        metadata_dict.pop("language", None)

        self.process_event(
            PipelineEvent(
                PipelineEventType.WAKE_WORD_START,
                {
                    "entity_id": self.wake_word_entity_id,
                    "metadata": metadata_dict,
                    "timeout": wake_word_settings.timeout or 0,
                },
            )
        )

        if self.debug_recording_queue is not None:
            self.debug_recording_queue.put_nowait(f"00_wake-{self.wake_word_entity_id}")

        # Handle VAD timeout and buffered chunks
        wake_word_vad, stt_audio_buffer = self._prepare_wake_word_vad(
            wake_word_settings
        )

        try:
            # Detect wake word(s)
            result = await self.wake_word_entity.async_process_audio_stream(
                self._wake_word_audio_stream(
                    audio_stream=stream,
                    stt_audio_buffer=stt_audio_buffer,
                    wake_word_vad=wake_word_vad,
                ),
                self.pipeline.wake_word_id,
            )
            self._handle_wake_word_result(
                result, stt_audio_buffer, audio_chunks_for_stt
            )

        except WakeWordDetectionAborted:
            raise
        except WakeWordTimeoutError:
            _LOGGER.debug("Timeout during wake word detection")
            raise
        except Exception as src_error:
            _LOGGER.exception("Unexpected error during wake-word-detection")
            raise WakeWordDetectionError(
                code="wake-stream-failed",
                message="Unexpected error during wake-word-detection",
            ) from src_error

        _LOGGER.debug("wake-word-detection result %s", result)

        if result is None:
            wake_word_output: dict[str, Any] = {}
        else:
            # Avoid duplicate detections by checking cooldown
            last_wake_up = self.hass.data[DATA_LAST_WAKE_UP].get(
                result.wake_word_phrase
            )
            if last_wake_up is not None:
                sec_since_last_wake_up = time.monotonic() - last_wake_up
                if sec_since_last_wake_up < WAKE_WORD_COOLDOWN:
                    _LOGGER.debug(
                        "Duplicate wake word detection occurred for %s",
                        result.wake_word_phrase,
                    )
                    raise DuplicateWakeUpDetectedError(result.wake_word_phrase)

            # Record last wake up time to block duplicate detections
            self.hass.data[DATA_LAST_WAKE_UP][result.wake_word_phrase] = (
                time.monotonic()
            )

<<<<<<< HEAD
=======
            if result.queued_audio:
                # Add audio that was pending at detection.
                #
                # Because detection occurs *after* the wake word was actually
                # spoken, we need to make sure pending audio is forwarded to
                # speech-to-text so the user does not have to pause before
                # speaking the voice command.
                audio_chunks_for_stt.extend(
                    EnhancedAudioChunk(
                        audio=chunk_ts[0],
                        timestamp_ms=chunk_ts[1],
                        speech_probability=None,
                    )
                    for chunk_ts in result.queued_audio
                )

>>>>>>> 99499e07
            wake_word_output = asdict(result)

            # Remove non-JSON fields
            wake_word_output.pop("queued_audio", None)

        self.process_event(
            PipelineEvent(
                PipelineEventType.WAKE_WORD_END,
                {"wake_word_output": wake_word_output},
            )
        )

        return result

    # Helper functions to reduce complexity
    def _prepare_wake_word_vad(self, wake_word_settings: WakeWordSettings):
        """Prepare VAD and buffered audio chunks."""
        wake_word_vad: VoiceActivityTimeout | None = None
        if wake_word_settings.timeout and wake_word_settings.timeout > 0:
            # Use VAD to determine timeout
            wake_word_vad = VoiceActivityTimeout(wake_word_settings.timeout)

        # Audio chunk buffer. This audio will be forwarded to speech-to-text
        # after wake-word-detection.
        num_audio_chunks_to_buffer = int(
            (wake_word_settings.audio_seconds_to_buffer * SAMPLE_RATE)
            / SAMPLES_PER_CHUNK
        )
        stt_audio_buffer = (
            deque(maxlen=num_audio_chunks_to_buffer)
            if num_audio_chunks_to_buffer > 0
            else None
        )

        return wake_word_vad, stt_audio_buffer

    def _handle_wake_word_result(self, result, stt_audio_buffer, audio_chunks_for_stt):
        """Handle the wake-word result and buffer."""
        if stt_audio_buffer:
            # All audio kept from right before the wake word was detected as
            # a single chunk.
            audio_chunks_for_stt.extend(stt_audio_buffer)
        if result and result.queued_audio:
            # Add audio that was pending at detection.
            #
            # Because detection occurs *after* the wake word was actually
            # spoken, we need to make sure pending audio is forwarded to
            # speech-to-text so the user does not have to pause before
            # speaking the voice command.
            audio_chunks_for_stt.extend(
                EnhancedAudioChunk(
                    audio=chunk_ts[0], timestamp_ms=chunk_ts[1], is_speech=False
                )
                for chunk_ts in result.queued_audio
            )

    async def _wake_word_audio_stream(
        self,
        audio_stream: AsyncIterable[EnhancedAudioChunk],
        stt_audio_buffer: deque[EnhancedAudioChunk] | None,
        wake_word_vad: VoiceActivityTimeout | None,
        sample_rate: int = SAMPLE_RATE,
        sample_width: int = SAMPLE_WIDTH,
    ) -> AsyncIterable[tuple[bytes, int]]:
        """Yield audio chunks with timestamps (milliseconds since start of stream).

        Adds audio to a ring buffer that will be forwarded to speech-to-text after
        detection. Times out if VAD detects enough silence.
        """
        async for chunk in audio_stream:
            if self.abort_wake_word_detection:
                raise WakeWordDetectionAborted

            self._capture_chunk(chunk.audio)
            yield chunk.audio, chunk.timestamp_ms

            # Wake-word-detection occurs *after* the wake word was actually
            # spoken. Keeping audio right before detection allows the voice
            # command to be spoken immediately after the wake word.
            if stt_audio_buffer is not None:
                stt_audio_buffer.append(chunk)

            if wake_word_vad is not None:
                chunk_seconds = (len(chunk.audio) // sample_width) / sample_rate
                if not wake_word_vad.process(chunk_seconds, chunk.speech_probability):
                    raise WakeWordTimeoutError(
                        code="wake-word-timeout", message="Wake word was not detected"
                    )

    async def prepare_speech_to_text(self, metadata: stt.SpeechMetadata) -> None:
        """Prepare speech-to-text."""
        # pipeline.stt_engine can't be None or this function is not called
        stt_provider = stt.async_get_speech_to_text_engine(
            self.hass,
            self.pipeline.stt_engine,  # type: ignore[arg-type]
        )

        if stt_provider is None:
            engine = self.pipeline.stt_engine
            raise SpeechToTextError(
                code="stt-provider-missing",
                message=f"No speech-to-text provider for: {engine}",
            )

        metadata.language = self.pipeline.stt_language or self.language

        if not stt_provider.check_metadata(metadata):
            raise SpeechToTextError(
                code="stt-provider-unsupported-metadata",
                message=(
                    f"Provider {stt_provider.name} does not support input speech "
                    f"to text metadata {metadata}"
                ),
            )

        self.stt_provider = stt_provider

    async def speech_to_text(
        self,
        metadata: stt.SpeechMetadata,
        stream: AsyncIterable[EnhancedAudioChunk],
    ) -> str:
        """Run speech-to-text portion of pipeline. Returns the spoken text."""
        # Create a background task to prepare the conversation agent
        if self.end_stage >= PipelineStage.INTENT:
            self.hass.async_create_background_task(
                conversation.async_prepare_agent(
                    self.hass, self.intent_agent, self.language
                ),
                f"prepare conversation agent {self.intent_agent}",
            )

        if isinstance(self.stt_provider, stt.Provider):
            engine = self.stt_provider.name
        else:
            engine = self.stt_provider.entity_id

        self.process_event(
            PipelineEvent(
                PipelineEventType.STT_START,
                {
                    "engine": engine,
                    "metadata": asdict(metadata),
                },
            )
        )

        if self.debug_recording_queue is not None:
            # New recording
            self.debug_recording_queue.put_nowait(f"01_stt-{engine}")

        try:
            # Transcribe audio stream
            stt_vad: VoiceCommandSegmenter | None = None
            if self.audio_settings.is_vad_enabled:
                stt_vad = VoiceCommandSegmenter(
                    silence_seconds=self.audio_settings.silence_seconds
                )

            result = await self.stt_provider.async_process_audio_stream(
                metadata,
                self._speech_to_text_stream(audio_stream=stream, stt_vad=stt_vad),
            )
        except (asyncio.CancelledError, TimeoutError):
            raise  # expected
        except Exception as src_error:
            _LOGGER.exception("Unexpected error during speech-to-text")
            raise SpeechToTextError(
                code="stt-stream-failed",
                message="Unexpected error during speech-to-text",
            ) from src_error

        _LOGGER.debug("speech-to-text result %s", result)

        if result.result != stt.SpeechResultState.SUCCESS:
            raise SpeechToTextError(
                code="stt-stream-failed",
                message="speech-to-text failed",
            )

        if not result.text:
            raise SpeechToTextError(
                code="stt-no-text-recognized", message="No text recognized"
            )

        self.process_event(
            PipelineEvent(
                PipelineEventType.STT_END,
                {
                    "stt_output": {
                        "text": result.text,
                    }
                },
            )
        )

        return result.text

    async def _speech_to_text_stream(
        self,
        audio_stream: AsyncIterable[EnhancedAudioChunk],
        stt_vad: VoiceCommandSegmenter | None,
        sample_rate: int = SAMPLE_RATE,
        sample_width: int = SAMPLE_WIDTH,
    ) -> AsyncGenerator[bytes]:
        """Yield audio chunks until VAD detects silence or speech-to-text completes."""
        sent_vad_start = False
        async for chunk in audio_stream:
            self._capture_chunk(chunk.audio)

            if stt_vad is not None:
                chunk_seconds = (len(chunk.audio) // sample_width) / sample_rate
                if not stt_vad.process(chunk_seconds, chunk.speech_probability):
                    # Silence detected at the end of voice command
                    self.process_event(
                        PipelineEvent(
                            PipelineEventType.STT_VAD_END,
                            {"timestamp": chunk.timestamp_ms},
                        )
                    )
                    break

                if stt_vad.in_command and (not sent_vad_start):
                    # Speech detected at start of voice command
                    self.process_event(
                        PipelineEvent(
                            PipelineEventType.STT_VAD_START,
                            {"timestamp": chunk.timestamp_ms},
                        )
                    )
                    sent_vad_start = True

            yield chunk.audio

    async def prepare_recognize_intent(self) -> None:
        """Prepare recognizing an intent."""
        agent_info = conversation.async_get_agent_info(
            self.hass,
            self.pipeline.conversation_engine or conversation.HOME_ASSISTANT_AGENT,
        )

        if agent_info is None:
            engine = self.pipeline.conversation_engine or "default"
            raise IntentRecognitionError(
                code="intent-not-supported",
                message=f"Intent recognition engine {engine} is not found",
            )

        self.intent_agent = agent_info.id

    async def recognize_intent(
        self, intent_input: str, conversation_id: str | None, device_id: str | None
    ) -> str:
        """Run intent recognition portion of pipeline. Returns text to speak."""
        if self.intent_agent is None:
            raise RuntimeError("Recognize intent was not prepared")

        self.process_event(
            PipelineEvent(
                PipelineEventType.INTENT_START,
                {
                    "engine": self.intent_agent,
                    "language": self.pipeline.conversation_language,
                    "intent_input": intent_input,
                    "conversation_id": conversation_id,
                    "device_id": device_id,
                },
            )
        )

        try:
            user_input = conversation.ConversationInput(
                text=intent_input,
                context=self.context,
                conversation_id=conversation_id,
                device_id=device_id,
                language=self.pipeline.language,
                agent_id=self.intent_agent,
            )

            # Sentence triggers override conversation agent
            if (
                trigger_response_text
                := await conversation.async_handle_sentence_triggers(
                    self.hass, user_input
                )
            ):
                # Sentence trigger matched
                trigger_response = intent.IntentResponse(
                    self.pipeline.conversation_language
                )
                trigger_response.async_set_speech(trigger_response_text)
                conversation_result = conversation.ConversationResult(
                    response=trigger_response,
                    conversation_id=user_input.conversation_id,
                )
            # Try local intents first, if preferred.
            # Skip this step if the default agent is already used.
            elif (
                self.pipeline.prefer_local_intents
                and (user_input.agent_id != conversation.HOME_ASSISTANT_AGENT)
                and (
                    intent_response := await conversation.async_handle_intents(
                        self.hass, user_input
                    )
                )
            ):
                # Local intent matched
                conversation_result = conversation.ConversationResult(
                    response=intent_response,
                    conversation_id=user_input.conversation_id,
                )
            else:
                # Fall back to pipeline conversation agent
                conversation_result = await conversation.async_converse(
                    hass=self.hass,
                    text=user_input.text,
                    conversation_id=user_input.conversation_id,
                    device_id=user_input.device_id,
                    context=user_input.context,
                    language=user_input.language,
                    agent_id=user_input.agent_id,
                )
        except Exception as src_error:
            _LOGGER.exception("Unexpected error during intent recognition")
            raise IntentRecognitionError(
                code="intent-failed",
                message="Unexpected error during intent recognition",
            ) from src_error

        _LOGGER.debug("conversation result %s", conversation_result)

        self.process_event(
            PipelineEvent(
                PipelineEventType.INTENT_END,
                {"intent_output": conversation_result.as_dict()},
            )
        )

        speech: str = conversation_result.response.speech.get("plain", {}).get(
            "speech", ""
        )

        return speech

    async def prepare_text_to_speech(self) -> None:
        """Prepare text-to-speech."""
        # pipeline.tts_engine can't be None or this function is not called
        engine = cast(str, self.pipeline.tts_engine)

        tts_options: dict[str, Any] = {}
        if self.pipeline.tts_voice is not None:
            tts_options[tts.ATTR_VOICE] = self.pipeline.tts_voice

        if isinstance(self.tts_audio_output, dict):
            tts_options.update(self.tts_audio_output)
        elif isinstance(self.tts_audio_output, str):
            tts_options[tts.ATTR_PREFERRED_FORMAT] = self.tts_audio_output
            if self.tts_audio_output == "wav":
                # 16 Khz, 16-bit mono
                tts_options[tts.ATTR_PREFERRED_SAMPLE_RATE] = SAMPLE_RATE
                tts_options[tts.ATTR_PREFERRED_SAMPLE_CHANNELS] = SAMPLE_CHANNELS
                tts_options[tts.ATTR_PREFERRED_SAMPLE_BYTES] = SAMPLE_WIDTH

        try:
            options_supported = await tts.async_support_options(
                self.hass,
                engine,
                self.pipeline.tts_language,
                tts_options,
            )
        except HomeAssistantError as err:
            raise TextToSpeechError(
                code="tts-not-supported",
                message=f"Text-to-speech engine '{engine}' not found",
            ) from err
        if not options_supported:
            raise TextToSpeechError(
                code="tts-not-supported",
                message=(
                    f"Text-to-speech engine {engine} "
                    f"does not support language {self.pipeline.tts_language} or options {tts_options}"
                ),
            )

        self.tts_engine = engine
        self.tts_options = tts_options

    async def text_to_speech(self, tts_input: str) -> None:
        """Run text-to-speech portion of pipeline."""
        self.process_event(
            PipelineEvent(
                PipelineEventType.TTS_START,
                {
                    "engine": self.tts_engine,
                    "language": self.pipeline.tts_language,
                    "voice": self.pipeline.tts_voice,
                    "tts_input": tts_input,
                },
            )
        )

        try:
            # Synthesize audio and get URL
            tts_media_id = tts_generate_media_source_id(
                self.hass,
                tts_input,
                engine=self.tts_engine,
                language=self.pipeline.tts_language,
                options=self.tts_options,
            )
            tts_media = await media_source.async_resolve_media(
                self.hass,
                tts_media_id,
                None,
            )
        except Exception as src_error:
            _LOGGER.exception("Unexpected error during text-to-speech")
            raise TextToSpeechError(
                code="tts-failed",
                message="Unexpected error during text-to-speech",
            ) from src_error

        _LOGGER.debug("TTS result %s", tts_media)
        tts_output = {
            "media_id": tts_media_id,
            **asdict(tts_media),
        }

        self.process_event(
            PipelineEvent(PipelineEventType.TTS_END, {"tts_output": tts_output})
        )

    def _capture_chunk(self, audio_bytes: bytes | None) -> None:
        """Forward audio chunk to various capturing mechanisms."""
        if self.debug_recording_queue is not None:
            # Forward to debug WAV file recording
            self.debug_recording_queue.put_nowait(audio_bytes)

        if self._device_id is None:
            return

        # Forward to device audio capture
        pipeline_data: PipelineData = self.hass.data[DOMAIN]
        audio_queue = pipeline_data.device_audio_queues.get(self._device_id)
        if audio_queue is None:
            return

        try:
            audio_queue.queue.put_nowait(audio_bytes)
        except asyncio.QueueFull:
            audio_queue.overflow = True
            _LOGGER.warning("Audio queue full for device %s", self._device_id)

    def _start_debug_recording_thread(self) -> None:
        """Start thread to record wake/stt audio if debug_recording_dir is set."""
        if self.debug_recording_thread is not None:
            # Already started
            return

        # Directory to save audio for each pipeline run.
        # Configured in YAML for assist_pipeline.
        if debug_recording_dir := self.hass.data[DATA_CONFIG].get(
            CONF_DEBUG_RECORDING_DIR
        ):
            if self._device_id is None:
                # <debug_recording_dir>/<pipeline.name>/<run.id>
                run_recording_dir = (
                    Path(debug_recording_dir)
                    / self.pipeline.name
                    / str(time.monotonic_ns())
                )
            else:
                # <debug_recording_dir>/<device_id>/<pipeline.name>/<run.id>
                run_recording_dir = (
                    Path(debug_recording_dir)
                    / self._device_id
                    / self.pipeline.name
                    / str(time.monotonic_ns())
                )

            self.debug_recording_queue = Queue()
            self.debug_recording_thread = Thread(
                target=_pipeline_debug_recording_thread_proc,
                args=(run_recording_dir, self.debug_recording_queue),
                daemon=True,
            )
            self.debug_recording_thread.start()

    async def _stop_debug_recording_thread(self) -> None:
        """Stop recording thread."""
        if (self.debug_recording_thread is None) or (
            self.debug_recording_queue is None
        ):
            # Not running
            return

        # NOTE: Expecting a None to have been put in self.debug_recording_queue
        # in self.end() to signal the thread to stop.

        # Wait until the thread has finished to ensure that files are fully written
        await self.hass.async_add_executor_job(self.debug_recording_thread.join)

        self.debug_recording_queue = None
        self.debug_recording_thread = None

    async def process_volume_only(
        self, audio_stream: AsyncIterable[bytes]
    ) -> AsyncGenerator[EnhancedAudioChunk]:
        """Apply volume transformation only (no VAD/audio enhancements) with optional chunking."""
        timestamp_ms = 0
        async for chunk in audio_stream:
            if self.audio_settings.volume_multiplier != 1.0:
                chunk = _multiply_volume(chunk, self.audio_settings.volume_multiplier)

            for sub_chunk in chunk_samples(
                chunk, BYTES_PER_CHUNK, self.audio_chunking_buffer
            ):
                yield EnhancedAudioChunk(
                    audio=sub_chunk,
                    timestamp_ms=timestamp_ms,
                    speech_probability=None,  # no VAD
                )
                timestamp_ms += MS_PER_CHUNK

    async def process_enhance_audio(
        self, audio_stream: AsyncIterable[bytes]
    ) -> AsyncGenerator[EnhancedAudioChunk]:
        """Split audio into chunks and apply VAD/noise suppression/auto gain/volume transformation."""
        assert self.audio_enhancer is not None

        timestamp_ms = 0
        async for dirty_samples in audio_stream:
            if self.audio_settings.volume_multiplier != 1.0:
                # Static gain
                dirty_samples = _multiply_volume(
                    dirty_samples, self.audio_settings.volume_multiplier
                )

            # Split into chunks for audio enhancements/VAD
            for dirty_chunk in chunk_samples(
                dirty_samples, BYTES_PER_CHUNK, self.audio_chunking_buffer
            ):
                yield self.audio_enhancer.enhance_chunk(dirty_chunk, timestamp_ms)
                timestamp_ms += MS_PER_CHUNK


def _multiply_volume(chunk: bytes, volume_multiplier: float) -> bytes:
    """Multiplies 16-bit PCM samples by a constant."""

    def _clamp(val: float) -> float:
        """Clamp to signed 16-bit."""
        return max(-32768, min(32767, val))

    return array.array(
        "h",
        (int(_clamp(value * volume_multiplier)) for value in array.array("h", chunk)),
    ).tobytes()


def _pipeline_debug_recording_thread_proc(
    run_recording_dir: Path,
    queue: Queue[str | bytes | None],
    message_timeout: float = 5,
) -> None:
    wav_writer: wave.Wave_write | None = None

    try:
        _LOGGER.debug("Saving wake/stt audio to %s", run_recording_dir)
        run_recording_dir.mkdir(parents=True, exist_ok=True)

        while True:
            message = queue.get(timeout=message_timeout)
            if message is None:
                # Stop signal
                break

            if isinstance(message, str):
                # New WAV file name
                if wav_writer is not None:
                    wav_writer.close()

                wav_path = run_recording_dir / f"{message}.wav"
                wav_writer = wave.open(str(wav_path), "wb")
                wav_writer.setframerate(SAMPLE_RATE)
                wav_writer.setsampwidth(SAMPLE_WIDTH)
                wav_writer.setnchannels(SAMPLE_CHANNELS)
            elif isinstance(message, bytes):
                # Chunk of 16-bit mono audio at 16Khz
                if wav_writer is not None:
                    wav_writer.writeframes(message)
    except Empty:
        pass  # occurs when pipeline has unexpected error
    except Exception:
        _LOGGER.exception("Unexpected error in debug recording thread")
    finally:
        if wav_writer is not None:
            wav_writer.close()


@dataclass
class PipelineInput:
    """Input to a pipeline run."""

    run: PipelineRun

    stt_metadata: stt.SpeechMetadata | None = None
    """Metadata of stt input audio. Required when start_stage = stt."""

    stt_stream: AsyncIterable[bytes] | None = None
    """Input audio for stt. Required when start_stage = stt."""

    wake_word_phrase: str | None = None
    """Optional key used to de-duplicate wake-ups for local wake word detection."""

    intent_input: str | None = None
    """Input for conversation agent. Required when start_stage = intent."""

    tts_input: str | None = None
    """Input for text-to-speech. Required when start_stage = tts."""

    conversation_id: str | None = None

    device_id: str | None = None

    async def execute(self) -> None:
        """Run pipeline."""
        self.run.start(device_id=self.device_id)
        stt_audio_buffer: list[EnhancedAudioChunk] = []
        stt_processed_stream: AsyncIterable[EnhancedAudioChunk] | None = None

        try:
            current_stage = self.run.start_stage
            if current_stage == PipelineStage.WAKE_WORD:
                current_stage = await self._handle_wake_word_detection(
                    stt_processed_stream, stt_audio_buffer
                )

            if current_stage == PipelineStage.STT:
                await self._handle_speech_to_text(
                    stt_processed_stream, stt_audio_buffer
                )

            if current_stage == PipelineStage.INTENT:
                await self._handle_intent_recognition()

            if current_stage == PipelineStage.TTS:
                await self._handle_text_to_speech()

        except PipelineError as err:
            self.run.process_event(
                PipelineEvent(
                    PipelineEventType.ERROR, {"code": err.code, "message": err.message}
                )
            )
        finally:
            # Always end the run since it needs to shut down the debug recording
            # thread, etc.
            await self.run.end()

    # Helper methods to refactor execute
    async def _prepare_stt_stream(self):
        """Prepare STT stream based on audio settings."""
        if self.stt_stream and self.run.audio_settings.needs_processor:
            # VAD/noise suppression/auto gain/volume
            return self.run.process_enhance_audio(self.stt_stream)
        return (
            self.run.process_volume_only(self.stt_stream) if self.stt_stream else None
        )  # Volume multiplier only

    async def _handle_wake_word_detection(self, stt_processed_stream, stt_audio_buffer):
        """Handle wake word detection."""
        result = await self.run.wake_word_detection(
            stt_processed_stream, stt_audio_buffer
        )
        return PipelineStage.STT if result else None

    async def _handle_speech_to_text(self, stt_processed_stream, stt_audio_buffer):
        """Handle speech-to-text processing."""
        stt_input_stream = stt_processed_stream
        if stt_audio_buffer:
            stt_input_stream = self._buffer_then_audio_stream(
                stt_audio_buffer, stt_processed_stream
            )
        self.intent_input = await self.run.speech_to_text(
            self.stt_metadata, stt_input_stream
        )

    async def _handle_intent_recognition(self):
        """Handle intent recognition."""
        if self.run.end_stage != PipelineStage.STT:
            self.tts_input = await self.run.recognize_intent(
                self.intent_input, self.conversation_id, self.device_id
            )

    async def _handle_text_to_speech(self):
        """Handle text-to-speech processing."""
        if self.tts_input and self.run.end_stage != PipelineStage.INTENT:
            await self.run.text_to_speech(self.tts_input)

    async def validate(self) -> None:
        """Validate pipeline input against start stage."""
        required_fields = {
            PipelineStage.WAKE_WORD: ["stt_engine", "stt_metadata", "stt_stream"],
            PipelineStage.STT: ["stt_engine", "stt_metadata", "stt_stream"],
            PipelineStage.INTENT: ["intent_input"],
            PipelineStage.TTS: ["tts_input"],
        }
        self._validate_required_fields(required_fields)

        tasks = self._prepare_validation_tasks()
        if tasks:
            await asyncio.gather(*tasks)

    def _validate_required_fields(self, required_fields):
        """Validate required fields for each stage."""
        for stage, fields in required_fields.items():
            if self.run.start_stage == stage:
                for required_field in fields:
                    if getattr(self, required_field) is None:
                        raise PipelineRunValidationError(
                            f"{required_field} is required for {stage}"
                        )

    def _prepare_validation_tasks(self):
        """Prepare validation tasks for pipeline stages."""
        tasks = []
        stages = PIPELINE_STAGE_ORDER.index
        for stage in PIPELINE_STAGE_ORDER:
            if (
                stages(self.run.start_stage)
                <= stages(stage)
                <= stages(self.run.end_stage)
            ):
                tasks.append(self._prepare_stage_validation(stage))  # noqa: PERF401
        return tasks

    def _prepare_stage_validation(self, stage: PipelineStage):
        """Prepare validation for a specific stage."""
        if stage == PipelineStage.WAKE_WORD:
            return self.run.prepare_wake_word_detection()
        if stage == PipelineStage.STT:
            return self.run.prepare_speech_to_text(self.stt_metadata)
        if stage == PipelineStage.INTENT:
            return self.run.prepare_recognize_intent()
        if stage == PipelineStage.TTS:  # noqa: RET503
            return self.run.prepare_text_to_speech()


class PipelinePreferred(CollectionError):
    """Raised when attempting to delete the preferred pipelen."""

    def __init__(self, item_id: str) -> None:
        """Initialize pipeline preferred error."""
        super().__init__(f"Item {item_id} preferred.")
        self.item_id = item_id


class SerializedPipelineStorageCollection(SerializedStorageCollection):
    """Serialized pipeline storage collection."""

    preferred_item: str


class PipelineStorageCollection(
    StorageCollection[Pipeline, SerializedPipelineStorageCollection]
):
    """Pipeline storage collection."""

    _preferred_item: str

    def __getitem__(self, key: str) -> Pipeline:
        """Fix the missing method by defining __getitem__."""
        return self.data[key]  # Added missing __getitem__ method.

    async def _async_load_data(self) -> SerializedPipelineStorageCollection | None:
        """Load the data."""
        if not (data := await super()._async_load_data()):
            pipeline = await _async_create_default_pipeline(self.hass, self)
            self._preferred_item = pipeline.id
            return data

        self._preferred_item = data["preferred_item"]

        return data

    async def _process_create_data(self, data: dict) -> dict:
        """Validate the config is valid."""
        validated_data: dict = validate_language(data)
        return validated_data

    @callback
    def _get_suggested_id(self, info: dict) -> str:
        """Suggest an ID based on the config."""
        return ulid_util.ulid_now()

    async def _update_data(self, item: Pipeline, update_data: dict) -> Pipeline:
        """Return a new updated item."""
        update_data = validate_language(update_data)
        return Pipeline(id=item.id, **update_data)

    def _create_item(self, item_id: str, data: dict) -> Pipeline:
        """Create an item from validated config."""
        return Pipeline(id=item_id, **data)

    def _deserialize_item(self, data: dict) -> Pipeline:
        """Create an item from its serialized representation."""
        return Pipeline.from_json(data)

    def _serialize_item(self, item_id: str, item: Pipeline) -> dict:
        """Return the serialized representation of an item for storing."""
        return item.to_json()

    async def async_delete_item(self, item_id: str) -> None:
        """Delete item."""
        if self._preferred_item == item_id:
            raise PipelinePreferred(item_id)
        await super().async_delete_item(item_id)

    @callback
    def async_get_preferred_item(self) -> str:
        """Get the id of the preferred item."""
        return self._preferred_item

    @callback
    def async_set_preferred_item(self, item_id: str) -> None:
        """Set the preferred pipeline."""
        if item_id not in self.data:
            raise ItemNotFound(item_id)
        self._preferred_item = item_id
        self._async_schedule_save()

    @callback
    def _data_to_save(self) -> SerializedPipelineStorageCollection:
        """Return JSON-compatible date for storing to file."""
        base_data = super()._base_data_to_save()
        return {
            "items": base_data["items"],
            "preferred_item": self._preferred_item,
        }


class PipelineStorageCollectionWebsocket(
    StorageCollectionWebsocket[PipelineStorageCollection]
):
    """Class to expose storage collection management over websocket."""

    def __getitem__(self, key: str) -> PipelineStorageCollection:
        """Fix the missing method by defining __getitem__."""
        return self.storage_collection[key]  # Added missing __getitem__ method.

    @callback
    def async_setup(self, hass: HomeAssistant) -> None:
        """Set up the websocket commands."""
        super().async_setup(hass)

        websocket_api.async_register_command(
            hass,
            f"{self.api_prefix}/get",
            self.ws_get_item,
            websocket_api.BASE_COMMAND_MESSAGE_SCHEMA.extend(
                {
                    vol.Required("type"): f"{self.api_prefix}/get",
                    vol.Optional(self.item_id_key): str,
                }
            ),
        )

        websocket_api.async_register_command(
            hass,
            f"{self.api_prefix}/set_preferred",
            websocket_api.require_admin(
                websocket_api.async_response(self.ws_set_preferred_item)
            ),
            websocket_api.BASE_COMMAND_MESSAGE_SCHEMA.extend(
                {
                    vol.Required("type"): f"{self.api_prefix}/set_preferred",
                    vol.Required(self.item_id_key): str,
                }
            ),
        )

    async def ws_delete_item(
        self, hass: HomeAssistant, connection: websocket_api.ActiveConnection, msg: dict
    ) -> None:
        """Delete an item."""
        try:
            await super().ws_delete_item(hass, connection, msg)
        except PipelinePreferred as exc:
            connection.send_error(msg["id"], websocket_api.ERR_NOT_ALLOWED, str(exc))

    @callback
    def ws_get_item(
        self, hass: HomeAssistant, connection: websocket_api.ActiveConnection, msg: dict
    ) -> None:
        """Get an item."""
        item_id = msg.get(self.item_id_key)
        if item_id is None:
            item_id = self.storage_collection.async_get_preferred_item()

        if item_id.startswith("conversation.") and hass.states.get(item_id):
            connection.send_result(
                msg["id"], _async_get_pipeline_from_conversation_entity(hass, item_id)
            )
            return

        if item_id not in self.storage_collection.data:
            connection.send_error(
                msg["id"],
                websocket_api.ERR_NOT_FOUND,
                f"Unable to find {self.item_id_key} {item_id}",
            )
            return

        connection.send_result(msg["id"], self.storage_collection.data[item_id])

    @callback
    def ws_list_item(
        self, hass: HomeAssistant, connection: websocket_api.ActiveConnection, msg: dict
    ) -> None:
        """List items."""
        connection.send_result(
            msg["id"],
            {
                "pipelines": async_get_pipelines(hass),
                "preferred_pipeline": self.storage_collection.async_get_preferred_item(),
            },
        )

    async def ws_set_preferred_item(
        self,
        hass: HomeAssistant,
        connection: websocket_api.ActiveConnection,
        msg: dict[str, Any],
    ) -> None:
        """Set the preferred item."""
        try:
            self.storage_collection.async_set_preferred_item(msg[self.item_id_key])
        except ItemNotFound:
            connection.send_error(
                msg["id"], websocket_api.ERR_NOT_FOUND, "unknown item"
            )
            return
        connection.send_result(msg["id"])


class PipelineRuns:
    """Class managing pipelineruns."""

    def __init__(self, pipeline_store: PipelineStorageCollection) -> None:
        """Initialize."""
        self._pipeline_runs: dict[str, dict[str, PipelineRun]] = defaultdict(dict)
        self._pipeline_store = pipeline_store
        pipeline_store.async_add_listener(self._change_listener)

    def add_run(self, pipeline_run: PipelineRun) -> None:
        """Add pipeline run."""
        pipeline_id = pipeline_run.pipeline.id
        self._pipeline_runs[pipeline_id][pipeline_run.id] = pipeline_run

    def remove_run(self, pipeline_run: PipelineRun) -> None:
        """Remove pipeline run."""
        pipeline_id = pipeline_run.pipeline.id
        self._pipeline_runs[pipeline_id].pop(pipeline_run.id)

    async def _change_listener(
        self, change_type: str, item_id: str, change: dict
    ) -> None:
        """Handle pipeline store changes."""
        if change_type != CHANGE_UPDATED:
            return
        if pipeline_runs := self._pipeline_runs.get(item_id):
            # Create a temporary list in case the list is modified while we iterate
            for pipeline_run in list(pipeline_runs.values()):
                pipeline_run.abort_wake_word_detection = True


@dataclass(slots=True)
class DeviceAudioQueue:
    """Audio capture queue for a satellite device."""

    queue: asyncio.Queue[bytes | None]
    """Queue of audio chunks (None = stop signal)"""

    id: str = field(default_factory=ulid_util.ulid_now)
    """Unique id to ensure the correct audio queue is cleaned up in websocket API."""

    overflow: bool = False
    """Flag to be set if audio samples were dropped because the queue was full."""


@dataclass(slots=True)
class AssistDevice:
    """Assist device."""

    domain: str
    unique_id_prefix: str


class PipelineData:
    """Store and debug data stored in hass.data."""

    def __init__(self, pipeline_store: PipelineStorageCollection) -> None:
        """Initialize."""
        self.pipeline_store = pipeline_store
        self.pipeline_debug: dict[str, LimitedSizeDict[str, PipelineRunDebug]] = {}
        self.pipeline_devices: dict[str, AssistDevice] = {}
        self.pipeline_runs = PipelineRuns(pipeline_store)
        self.device_audio_queues: dict[str, DeviceAudioQueue] = {}


@dataclass(slots=True)
class PipelineRunDebug:
    """Debug data for a pipelinerun."""

    events: list[PipelineEvent] = field(default_factory=list, init=False)
    timestamp: str = field(
        default_factory=lambda: dt_util.utcnow().isoformat(),
        init=False,
    )


class PipelineStore(Store[SerializedPipelineStorageCollection]):
    """Store entity registry data."""

    async def _async_migrate_func(
        self,
        old_major_version: int,
        old_minor_version: int,
        old_data: SerializedPipelineStorageCollection,
    ) -> SerializedPipelineStorageCollection:
        """Migrate to the new version."""
        if old_major_version == 1 and old_minor_version < 2:
            # Version 1.2 adds wake word configuration
            for pipeline in old_data["items"]:
                # Populate keys which were introduced before version 1.2
                pipeline.setdefault("wake_word_entity", None)
                pipeline.setdefault("wake_word_id", None)

        if old_major_version > 1:
            raise NotImplementedError
        return old_data


@singleton(DOMAIN)
async def async_setup_pipeline_store(hass: HomeAssistant) -> PipelineData:
    """Set up the pipeline storage collection."""
    pipeline_store = PipelineStorageCollection(
        PipelineStore(
            hass, STORAGE_VERSION, STORAGE_KEY, minor_version=STORAGE_VERSION_MINOR
        )
    )
    await pipeline_store.async_load()
    PipelineStorageCollectionWebsocket(
        pipeline_store,
        f"{DOMAIN}/pipeline",
        "pipeline",
        PIPELINE_FIELDS,
        PIPELINE_FIELDS,
    ).async_setup(hass)
    return PipelineData(pipeline_store)


@callback
def async_migrate_engine(
    hass: HomeAssistant,
    engine_type: Literal["conversation", "stt", "tts", "wake_word"],
    old_value: str,
    new_value: str,
) -> None:
    """Register a migration of an engine used in pipelines."""
    hass.data.setdefault(DATA_MIGRATIONS, {})[engine_type] = (old_value, new_value)

    # Run migrations when config is already loaded
    if DATA_CONFIG in hass.data:
        hass.async_create_background_task(
            async_run_migrations(hass), "assist_pipeline_migration", eager_start=True
        )


async def async_run_migrations(hass: HomeAssistant) -> None:
    """Run pipeline migrations."""
    if not (migrations := hass.data.get(DATA_MIGRATIONS)):
        return

    engine_attr = {
        "conversation": "conversation_engine",
        "stt": "stt_engine",
        "tts": "tts_engine",
        "wake_word": "wake_word_entity",
    }

    updates = []

    for pipeline in async_get_pipelines(hass):
        attr_updates = {}
        for engine_type, (old_value, new_value) in migrations.items():
            if getattr(pipeline, engine_attr[engine_type]) == old_value:
                attr_updates[engine_attr[engine_type]] = new_value

        if attr_updates:
            updates.append((pipeline, attr_updates))

    for pipeline, attr_updates in updates:
        await async_update_pipeline(hass, pipeline, **attr_updates)<|MERGE_RESOLUTION|>--- conflicted
+++ resolved
@@ -383,15 +383,6 @@
     conversation_language: str
     language: Optional[str]  # noqa: UP007
     name: str
-<<<<<<< HEAD
-    stt_engine: Optional[str]  # noqa: UP007
-    stt_language: Optional[str]  # noqa: UP007
-    tts_engine: Optional[str]  # noqa: UP007
-    tts_language: Optional[str]  # noqa: UP007
-    tts_voice: Optional[str]  # noqa: UP007
-    wake_word_entity: Optional[str]  # noqa: UP007
-    wake_word_id: Optional[str]  # noqa: UP007
-=======
     stt_engine: str | None
     stt_language: str | None
     tts_engine: str | None
@@ -400,7 +391,6 @@
     wake_word_entity: str | None
     wake_word_id: str | None
     prefer_local_intents: bool = False
->>>>>>> 99499e07
 
     id: str = field(default_factory=ulid_util.ulid_now)
 
@@ -762,8 +752,6 @@
                 time.monotonic()
             )
 
-<<<<<<< HEAD
-=======
             if result.queued_audio:
                 # Add audio that was pending at detection.
                 #
@@ -780,7 +768,6 @@
                     for chunk_ts in result.queued_audio
                 )
 
->>>>>>> 99499e07
             wake_word_output = asdict(result)
 
             # Remove non-JSON fields
