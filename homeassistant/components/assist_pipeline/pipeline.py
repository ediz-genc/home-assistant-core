--- conflicted
+++ resolved
@@ -383,7 +383,6 @@
     conversation_language: str
     language: Optional[str]  # noqa: UP007
     name: str
-<<<<<<< HEAD
     stt_engine: str | None
     stt_language: str | None
     tts_engine: str | None
@@ -392,15 +391,7 @@
     wake_word_entity: str | None
     wake_word_id: str | None
     prefer_local_intents: bool = False
-=======
-    stt_engine: Optional[str]  # noqa: UP007
-    stt_language: Optional[str]  # noqa: UP007
-    tts_engine: Optional[str]  # noqa: UP007
-    tts_language: Optional[str]  # noqa: UP007
-    tts_voice: Optional[str]  # noqa: UP007
-    wake_word_entity: Optional[str]  # noqa: UP007
-    wake_word_id: Optional[str]  # noqa: UP007
->>>>>>> 0fef46a3
+
 
     id: str = field(default_factory=ulid_util.ulid_now)
 
@@ -762,7 +753,6 @@
                 time.monotonic()
             )
 
-<<<<<<< HEAD
             if result.queued_audio:
                 # Add audio that was pending at detection.
                 #
@@ -779,8 +769,7 @@
                     for chunk_ts in result.queued_audio
                 )
 
-=======
->>>>>>> 0fef46a3
+
             wake_word_output = asdict(result)
 
             # Remove non-JSON fields
@@ -1423,17 +1412,11 @@
                 await self._handle_speech_to_text(
                     stt_processed_stream, stt_audio_buffer
                 )
-<<<<<<< HEAD
 
             if current_stage == PipelineStage.INTENT:
                 await self._handle_intent_recognition()
 
-=======
-
-            if current_stage == PipelineStage.INTENT:
-                await self._handle_intent_recognition()
-
->>>>>>> 0fef46a3
+
             if current_stage == PipelineStage.TTS:
                 await self._handle_text_to_speech()
 
