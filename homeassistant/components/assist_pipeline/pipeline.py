--- conflicted
+++ resolved
@@ -383,7 +383,6 @@
     conversation_language: str
     language: Optional[str]  # noqa: UP007
     name: str
-<<<<<<< HEAD
     stt_engine: Optional[str]  # noqa: UP007
     stt_language: Optional[str]  # noqa: UP007
     tts_engine: Optional[str]  # noqa: UP007
@@ -391,16 +390,6 @@
     tts_voice: Optional[str]  # noqa: UP007
     wake_word_entity: Optional[str]  # noqa: UP007
     wake_word_id: Optional[str]  # noqa: UP007
-=======
-    stt_engine: str | None
-    stt_language: str | None
-    tts_engine: str | None
-    tts_language: str | None
-    tts_voice: str | None
-    wake_word_entity: str | None
-    wake_word_id: str | None
-    prefer_local_intents: bool = False
->>>>>>> 6958ab4b
 
     id: str = field(default_factory=ulid_util.ulid_now)
 
@@ -762,8 +751,6 @@
                 time.monotonic()
             )
 
-<<<<<<< HEAD
-=======
             if result.queued_audio:
                 # Add audio that was pending at detection.
                 #
@@ -780,7 +767,6 @@
                     for chunk_ts in result.queued_audio
                 )
 
->>>>>>> 6958ab4b
             wake_word_output = asdict(result)
 
             # Remove non-JSON fields
