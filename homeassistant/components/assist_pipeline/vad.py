"""Voice activity detection."""

from __future__ import annotations

from collections.abc import Callable, Iterable
from dataclasses import dataclass
from enum import StrEnum
import logging

from .const import SAMPLE_CHANNELS, SAMPLE_RATE, SAMPLE_WIDTH

_LOGGER = logging.getLogger(__name__)


class VadSensitivity(StrEnum):
    """How quickly the end of a voice command is detected."""

    DEFAULT = "default"
    RELAXED = "relaxed"
    AGGRESSIVE = "aggressive"

    @staticmethod
    def to_seconds(sensitivity: VadSensitivity | str) -> float:
        """Return seconds of silence for sensitivity level."""
        sensitivity = VadSensitivity(sensitivity)
        if sensitivity == VadSensitivity.RELAXED:
            return 1.25

        if sensitivity == VadSensitivity.AGGRESSIVE:
            return 0.25

        return 0.7


class AudioBuffer:
    """Fixed-sized audio buffer with variable internal length."""

    def __init__(self, maxlen: int) -> None:
        """Initialize buffer."""
        self._buffer = bytearray(maxlen)
        self._length = 0

    @property
    def length(self) -> int:
        """Get number of bytes currently in the buffer."""
        return self._length

    def clear(self) -> None:
        """Clear the buffer."""
        self._length = 0

    def append(self, data: bytes) -> None:
        """Append bytes to the buffer, increasing the internal length."""
        data_len = len(data)
        if (self._length + data_len) > len(self._buffer):
            raise ValueError("Length cannot be greater than buffer size")

        self._buffer[self._length : self._length + data_len] = data
        self._length += data_len

    def bytes(self) -> bytes:
        """Convert written portion of buffer to bytes."""
        return bytes(self._buffer[: self._length])

    def __len__(self) -> int:
        """Get the number of bytes currently in the buffer."""
        return self._length

    def __bool__(self) -> bool:
        """Return True if there are bytes in the buffer."""
        return self._length > 0


@dataclass
class VoiceCommandSegmenter:
    """Segments an audio stream into voice commands."""

    speech_seconds: float = 0.1
    """Seconds of speech before voice command has started."""

    command_seconds: float = 1.0
    """Minimum number of seconds for a voice command."""

    silence_seconds: float = 0.7
    """Seconds of silence after voice command has ended."""

    timeout_seconds: float = 15.0
    """Maximum number of seconds before stopping with timeout=True."""

    reset_seconds: float = 1.0
    """Seconds before reset start/stop time counters."""

    in_command: bool = False
    """True if inside voice command."""

    timed_out: bool = False
    """True a timeout occurred during voice command."""

    before_command_speech_threshold: float = 0.2
    """Probability threshold for speech before voice command."""

    in_command_speech_threshold: float = 0.5
    """Probability threshold for speech during voice command."""

    _speech_seconds_left: float = 0.0
    """Seconds left before considering voice command as started."""

    _command_seconds_left: float = 0.0
    """Seconds left before voice command could stop."""

    _silence_seconds_left: float = 0.0
    """Seconds left before considering voice command as stopped."""

    _timeout_seconds_left: float = 0.0
    """Seconds left before considering voice command timed out."""

    _reset_seconds_left: float = 0.0
    """Seconds left before resetting start/stop time counters."""

    def __post_init__(self) -> None:
        """Reset after initialization."""
        self.reset()

    def reset(self) -> None:
        """Reset all counters and state."""
        self._speech_seconds_left = self.speech_seconds
        self._command_seconds_left = self.command_seconds - self.speech_seconds
        self._silence_seconds_left = self.silence_seconds
        self._timeout_seconds_left = self.timeout_seconds
        self._reset_seconds_left = self.reset_seconds
        self.in_command = False

    def process(self, chunk_seconds: float, speech_probability: float | None) -> bool:
        """Process samples using external VAD.

        Returns False when command is done.
        """
        if self.timed_out:
            self.timed_out = False

        if self._handle_timeout(chunk_seconds):
            return False

        if not self.in_command:
            return self._process_before_command(chunk_seconds, is_speech)
        return self._process_in_command(chunk_seconds, is_speech)

    def _handle_timeout(self, chunk_seconds: float) -> bool:
        """Handle timeout logic."""
        self._timeout_seconds_left -= chunk_seconds
        if self._timeout_seconds_left <= 0:
            _LOGGER.warning(
                "VAD end of speech detection timed out after %s seconds",
                self.timeout_seconds,
            )
            self.reset()
            self.timed_out = True
            return True
        return False

<<<<<<< HEAD
    def _process_before_command(
        self, chunk_seconds: float, is_speech: bool | None
    ) -> bool:
        """Process logic before a voice command starts."""
        if is_speech:
            self._reset_seconds_left = self.reset_seconds
            self._speech_seconds_left -= chunk_seconds
            if self._speech_seconds_left <= 0:
                # Inside voice command
                self.in_command = True
                self._command_seconds_left = self.command_seconds - self.speech_seconds
                self._silence_seconds_left = self.silence_seconds
                _LOGGER.debug("Voice command started")
        else:
            self._reset_silence_before_command(chunk_seconds)
        return True

    def _reset_silence_before_command(self, chunk_seconds: float) -> None:
        """Handle silence reset before a command starts."""
        self._reset_seconds_left -= chunk_seconds
        if self._reset_seconds_left <= 0:
            self._speech_seconds_left = self.speech_seconds
            self._reset_seconds_left = self.reset_seconds

    def _process_in_command(self, chunk_seconds: float, is_speech: bool | None) -> bool:
        """Process logic while inside a voice command."""
        if not is_speech:
            return self._process_silence_in_command(chunk_seconds)
        self._reset_speech_in_command(chunk_seconds)
        return True
=======
        if speech_probability is None:
            speech_probability = 0.0

        if not self.in_command:
            # Before command
            is_speech = speech_probability > self.before_command_speech_threshold
            if is_speech:
                self._reset_seconds_left = self.reset_seconds
                self._speech_seconds_left -= chunk_seconds
                if self._speech_seconds_left <= 0:
                    # Inside voice command
                    self.in_command = True
                    self._command_seconds_left = (
                        self.command_seconds - self.speech_seconds
                    )
                    self._silence_seconds_left = self.silence_seconds
                    _LOGGER.debug("Voice command started")
            else:
                # Reset if enough silence
                self._reset_seconds_left -= chunk_seconds
                if self._reset_seconds_left <= 0:
                    self._speech_seconds_left = self.speech_seconds
                    self._reset_seconds_left = self.reset_seconds
        else:
            # In command
            is_speech = speech_probability > self.in_command_speech_threshold
            if not is_speech:
                # Silence in command
                self._reset_seconds_left = self.reset_seconds
                self._silence_seconds_left -= chunk_seconds
                self._command_seconds_left -= chunk_seconds
                if (self._silence_seconds_left <= 0) and (
                    self._command_seconds_left <= 0
                ):
                    # Command finished successfully
                    self.reset()
                    _LOGGER.debug("Voice command finished")
                    return False
            else:
                # Speech in command.
                # Reset silence counter if enough speech.
                self._reset_seconds_left -= chunk_seconds
                self._command_seconds_left -= chunk_seconds
                if self._reset_seconds_left <= 0:
                    self._silence_seconds_left = self.silence_seconds
                    self._reset_seconds_left = self.reset_seconds
>>>>>>> 99499e07

    def _process_silence_in_command(self, chunk_seconds: float) -> bool:
        """Process logic when there is silence in an ongoing voice command."""
        self._reset_seconds_left = self.reset_seconds
        self._silence_seconds_left -= chunk_seconds
        self._command_seconds_left -= chunk_seconds
        if self._silence_seconds_left <= 0 and self._command_seconds_left <= 0:
            # Command finished successfully
            self.reset()
            _LOGGER.debug("Voice command finished")
            return False
        return True

    def _reset_speech_in_command(self, chunk_seconds: float) -> None:
        """Handle speech reset during an ongoing command."""
        self._reset_seconds_left -= chunk_seconds
        self._command_seconds_left -= chunk_seconds
        if self._reset_seconds_left <= 0:
            self._silence_seconds_left = self.silence_seconds
            self._reset_seconds_left = self.reset_seconds

    def process_with_vad(
        self,
        chunk: bytes,
        vad_samples_per_chunk: int | None,
        vad_is_speech: Callable[[bytes], bool],
        leftover_chunk_buffer: AudioBuffer | None,
    ) -> bool:
        """Process an audio chunk using an external VAD.

        A buffer is required if the VAD requires fixed-sized audio chunks (usually the case).

        Returns False when voice command is finished.
        """
        if vad_samples_per_chunk is None:
            # No chunking
            chunk_seconds = (
                len(chunk) // (SAMPLE_WIDTH * SAMPLE_CHANNELS)
            ) / SAMPLE_RATE
            is_speech = vad_is_speech(chunk)
            return self.process(chunk_seconds, is_speech)

        if leftover_chunk_buffer is None:
            raise ValueError("leftover_chunk_buffer is required when vad uses chunking")

        # With chunking
        seconds_per_chunk = vad_samples_per_chunk / SAMPLE_RATE
        bytes_per_chunk = vad_samples_per_chunk * (SAMPLE_WIDTH * SAMPLE_CHANNELS)
        for vad_chunk in chunk_samples(chunk, bytes_per_chunk, leftover_chunk_buffer):
            is_speech = vad_is_speech(vad_chunk)
            if not self.process(seconds_per_chunk, is_speech):
                return False

        return True


@dataclass
class VoiceActivityTimeout:
    """Detects silence in audio until a timeout is reached."""

    silence_seconds: float
    """Seconds of silence before timeout."""

    reset_seconds: float = 0.5
    """Seconds of speech before resetting timeout."""

    speech_threshold: float = 0.5
    """Threshold for speech."""

    _silence_seconds_left: float = 0.0
    """Seconds left before considering voice command as stopped."""

    _reset_seconds_left: float = 0.0
    """Seconds left before resetting start/stop time counters."""

    def __post_init__(self) -> None:
        """Reset after initialization."""
        self.reset()

    def reset(self) -> None:
        """Reset all counters and state."""
        self._silence_seconds_left = self.silence_seconds
        self._reset_seconds_left = self.reset_seconds

    def process(self, chunk_seconds: float, speech_probability: float | None) -> bool:
        """Process samples using external VAD.

        Returns False when timeout is reached.
        """
        if speech_probability is None:
            speech_probability = 0.0

        if speech_probability > self.speech_threshold:
            # Speech
            self._reset_seconds_left -= chunk_seconds
            if self._reset_seconds_left <= 0:
                # Reset timeout
                self._silence_seconds_left = self.silence_seconds
        else:
            # Silence
            self._silence_seconds_left -= chunk_seconds
            if self._silence_seconds_left <= 0:
                # Timeout reached
                self.reset()
                return False

            # Slowly build reset counter back up
            self._reset_seconds_left = min(
                self.reset_seconds, self._reset_seconds_left + chunk_seconds
            )

        return True


def chunk_samples(
    samples: bytes,
    bytes_per_chunk: int,
    leftover_chunk_buffer: AudioBuffer,
) -> Iterable[bytes]:
    """Yield fixed-sized chunks from samples, keeping leftover bytes from previous call(s)."""

    if (len(leftover_chunk_buffer) + len(samples)) < bytes_per_chunk:
        # Extend leftover chunk, but not enough samples to complete it
        leftover_chunk_buffer.append(samples)
        return

    next_chunk_idx = 0

    if leftover_chunk_buffer:
        # Add to leftover chunk from previous call(s).
        bytes_to_copy = bytes_per_chunk - len(leftover_chunk_buffer)
        leftover_chunk_buffer.append(samples[:bytes_to_copy])
        next_chunk_idx = bytes_to_copy

        # Process full chunk in buffer
        yield leftover_chunk_buffer.bytes()
        leftover_chunk_buffer.clear()

    while next_chunk_idx < len(samples) - bytes_per_chunk + 1:
        # Process full chunk
        yield samples[next_chunk_idx : next_chunk_idx + bytes_per_chunk]
        next_chunk_idx += bytes_per_chunk

    # Capture leftover chunks
    if rest_samples := samples[next_chunk_idx:]:
        leftover_chunk_buffer.append(rest_samples)<|MERGE_RESOLUTION|>--- conflicted
+++ resolved
@@ -158,38 +158,6 @@
             return True
         return False
 
-<<<<<<< HEAD
-    def _process_before_command(
-        self, chunk_seconds: float, is_speech: bool | None
-    ) -> bool:
-        """Process logic before a voice command starts."""
-        if is_speech:
-            self._reset_seconds_left = self.reset_seconds
-            self._speech_seconds_left -= chunk_seconds
-            if self._speech_seconds_left <= 0:
-                # Inside voice command
-                self.in_command = True
-                self._command_seconds_left = self.command_seconds - self.speech_seconds
-                self._silence_seconds_left = self.silence_seconds
-                _LOGGER.debug("Voice command started")
-        else:
-            self._reset_silence_before_command(chunk_seconds)
-        return True
-
-    def _reset_silence_before_command(self, chunk_seconds: float) -> None:
-        """Handle silence reset before a command starts."""
-        self._reset_seconds_left -= chunk_seconds
-        if self._reset_seconds_left <= 0:
-            self._speech_seconds_left = self.speech_seconds
-            self._reset_seconds_left = self.reset_seconds
-
-    def _process_in_command(self, chunk_seconds: float, is_speech: bool | None) -> bool:
-        """Process logic while inside a voice command."""
-        if not is_speech:
-            return self._process_silence_in_command(chunk_seconds)
-        self._reset_speech_in_command(chunk_seconds)
-        return True
-=======
         if speech_probability is None:
             speech_probability = 0.0
 
@@ -236,7 +204,6 @@
                 if self._reset_seconds_left <= 0:
                     self._silence_seconds_left = self.silence_seconds
                     self._reset_seconds_left = self.reset_seconds
->>>>>>> 99499e07
 
     def _process_silence_in_command(self, chunk_seconds: float) -> bool:
         """Process logic when there is silence in an ongoing voice command."""
