"""Auth providers for Home Assistant."""

from __future__ import annotations

from collections.abc import Mapping
import logging
import types
from typing import Any

import voluptuous as vol
from voluptuous.humanize import humanize_error

from homeassistant import requirements
from homeassistant.const import CONF_ID, CONF_NAME, CONF_TYPE
from homeassistant.core import HomeAssistant, callback
from homeassistant.data_entry_flow import FlowHandler
from homeassistant.exceptions import HomeAssistantError
from homeassistant.helpers.importlib import async_import_module
from homeassistant.util import dt as dt_util
from homeassistant.util.decorator import Registry
from homeassistant.util.hass_dict import HassKey

from ..auth_store import AuthStore
from ..const import MFA_SESSION_EXPIRATION
from ..models import (
    AuthFlowContext,
    AuthFlowResult,
    Credentials,
    RefreshToken,
    User,
    UserMeta,
)

_LOGGER = logging.getLogger(__name__)
DATA_REQS: HassKey[set[str]] = HassKey("auth_prov_reqs_processed")

AUTH_PROVIDERS: Registry[str, type[AuthProvider]] = Registry()

AUTH_PROVIDER_SCHEMA = vol.Schema(
    {
        vol.Required(CONF_TYPE): str,
        vol.Optional(CONF_NAME): str,
        # Specify ID if you have two auth providers for same type.
        vol.Optional(CONF_ID): str,
    },
    extra=vol.ALLOW_EXTRA,
)


class AuthProvider:
    """Provider of user authentication."""

    DEFAULT_TITLE = "Unnamed auth provider"

    def __init__(
        self, hass: HomeAssistant, store: AuthStore, config: dict[str, Any]
    ) -> None:
        """Initialize an auth provider."""
        self.hass = hass
        self.store = store
        self.config = config

    @property
    def id(self) -> str | None:
        """Return id of the auth provider.

        Optional, can be None.
        """
        return self.config.get(CONF_ID)

    @property
    def type(self) -> str:
        """Return type of the provider."""
        return self.config[CONF_TYPE]  # type: ignore[no-any-return]

    @property
    def name(self) -> str:
        """Return the name of the auth provider."""
        return self.config.get(CONF_NAME, self.DEFAULT_TITLE)  # type: ignore[no-any-return]

    @property
    def support_mfa(self) -> bool:
        """Return whether multi-factor auth supported by the auth provider."""
        return True

    async def async_credentials(self) -> list[Credentials]:
        """Return all credentials of this provider."""
        users = await self.store.async_get_users()
        return [
            credentials
            for user in users
            for credentials in user.credentials
            if (
                credentials.auth_provider_type == self.type
                and credentials.auth_provider_id == self.id
            )
        ]

    @callback
    def async_create_credentials(self, data: dict[str, str]) -> Credentials:
        """Create credentials."""
        return Credentials(
            auth_provider_type=self.type, auth_provider_id=self.id, data=data
        )

    # Implement by extending class

    async def async_login_flow(self, context: AuthFlowContext | None) -> LoginFlow:
        """Return the data flow for logging in with auth provider.

        Auth provider should extend LoginFlow and return an instance.
        """
        raise NotImplementedError

    async def async_get_or_create_credentials(
        self, flow_result: Mapping[str, str]
    ) -> Credentials:
        """Get credentials based on the flow result."""
        raise NotImplementedError

    async def async_user_meta_for_credentials(
        self, credentials: Credentials
    ) -> UserMeta:
        """Return extra user metadata for credentials.

        Will be used to populate info when creating a new user.
        """
        raise NotImplementedError

    async def async_initialize(self) -> None:
        """Initialize the auth provider."""

    @callback
    def async_validate_refresh_token(
        self, refresh_token: RefreshToken, remote_ip: str | None = None
    ) -> None:
        """Verify a refresh token is still valid.

        Optional hook for an auth provider to verify validity of a refresh token.
        Should raise InvalidAuthError on errors.
        """


async def auth_provider_from_config(
    hass: HomeAssistant, store: AuthStore, config: dict[str, Any]
) -> AuthProvider:
    """Initialize an auth provider from a config."""
    provider_name: str = config[CONF_TYPE]
    module = await load_auth_provider_module(hass, provider_name)

    try:
        config = module.CONFIG_SCHEMA(config)
    except vol.Invalid as err:
        _LOGGER.error(
            "Invalid configuration for auth provider %s: %s",
            provider_name,
            humanize_error(config, err),
        )
        raise

    return AUTH_PROVIDERS[provider_name](hass, store, config)


async def load_auth_provider_module(
    hass: HomeAssistant, provider: str
) -> types.ModuleType:
    """Load an auth provider."""
    try:
        module = await async_import_module(
            hass, f"homeassistant.auth.providers.{provider}"
        )
    except ImportError as err:
        _LOGGER.error("Unable to load auth provider %s: %s", provider, err)
        raise HomeAssistantError(
            f"Unable to load auth provider {provider}: {err}"
        ) from err

    if not (hass.config.skip_pip or not hasattr(module, "REQUIREMENTS")):
        if (processed := hass.data.get(DATA_REQS)) is None:
            processed = hass.data[DATA_REQS] = set()

        if provider not in processed:
            reqs = module.REQUIREMENTS
            await requirements.async_process_requirements(
                hass, f"auth provider {provider}", reqs
            )
            processed.add(provider)

    return module


<<<<<<< HEAD

class LoginFlow(data_entry_flow.FlowHandler[AuthFlowResult, tuple[str, str]]):
=======
class LoginFlow(FlowHandler[AuthFlowContext, AuthFlowResult, tuple[str, str]]):
>>>>>>> 99499e07
    """Handler for the login flow."""

    _flow_result = AuthFlowResult

    def __init__(self, auth_provider: AuthProvider) -> None:
        """Initialize the login flow."""
        self._auth_provider = auth_provider
        self._auth_module_id: str | None = None
        self._auth_manager = auth_provider.hass.auth
        self.available_mfa_modules: dict[str, str] = {}
        self.created_at = dt_util.utcnow()
        self.invalid_mfa_times = 0
        self.user: User | None = None
        self.credential: Credentials | None = None

    async def async_step_init(
        self, user_input: dict[str, str] | None = None
    ) -> AuthFlowResult:
        """Handle the first step of login flow.

        Return self.async_show_form(step_id='init') if user_input is None.
        Return await self.async_finish(flow_result) if login init step pass.
        """
        raise NotImplementedError

    async def async_step_select_mfa_module(
        self, user_input: dict[str, str] | None = None
    ) -> AuthFlowResult:
        """Handle the step of select mfa module."""
        errors = {}

        if user_input is not None:
            auth_module = user_input.get("multi_factor_auth_module")
            if auth_module in self.available_mfa_modules:
                self._auth_module_id = auth_module
                return await self.async_step_mfa()
            errors["base"] = "invalid_auth_module"

        if len(self.available_mfa_modules) == 1:
            self._auth_module_id = list(self.available_mfa_modules)[0]
            return await self.async_step_mfa()

        return self.async_show_form(
            step_id="select_mfa_module",
            data_schema=vol.Schema(
                {"multi_factor_auth_module": vol.In(self.available_mfa_modules)}
            ),
            errors=errors,
        )

    async def async_step_mfa(
        self, user_input: dict[str, str] | None = None
    ) -> AuthFlowResult:
        """Handle the step of mfa validation."""
        assert self.credential
        assert self.user

        errors = {}

        assert self._auth_module_id is not None
        auth_module = self._auth_manager.get_auth_mfa_module(self._auth_module_id)
        if auth_module is None:
            # Given an invalid input to async_step_select_mfa_module
            # will show invalid_auth_module error
            return await self.async_step_select_mfa_module(user_input={})

        if user_input is None and hasattr(
            auth_module, "async_initialize_login_mfa_step"
        ):
            try:
                await auth_module.async_initialize_login_mfa_step(self.user.id)
            except HomeAssistantError:
                _LOGGER.exception("Error initializing MFA step")
                return self.async_abort(reason="unknown_error")

        if user_input is not None:
            expires = self.created_at + MFA_SESSION_EXPIRATION
            if dt_util.utcnow() > expires:
                return self.async_abort(reason="login_expired")

            result = await auth_module.async_validate(self.user.id, user_input)
            if not result:
                errors["base"] = "invalid_code"
                self.invalid_mfa_times += 1
                if self.invalid_mfa_times >= auth_module.MAX_RETRY_TIME > 0:
                    return self.async_abort(reason="too_many_retry")

            if not errors:
                return await self.async_finish(self.credential)

        description_placeholders: dict[str, str] = {
            "mfa_module_name": auth_module.name,
            "mfa_module_id": auth_module.id,
        }

        return self.async_show_form(
            step_id="mfa",
            data_schema=auth_module.input_schema,
            description_placeholders=description_placeholders,
            errors=errors,
        )

    async def async_finish(self, flow_result: Any) -> AuthFlowResult:
        """Handle the pass of login flow."""
        return self.async_create_entry(data=flow_result)<|MERGE_RESOLUTION|>--- conflicted
+++ resolved
@@ -189,12 +189,9 @@
     return module
 
 
-<<<<<<< HEAD
-
-class LoginFlow(data_entry_flow.FlowHandler[AuthFlowResult, tuple[str, str]]):
-=======
+
 class LoginFlow(FlowHandler[AuthFlowContext, AuthFlowResult, tuple[str, str]]):
->>>>>>> 99499e07
+
     """Handler for the login flow."""
 
     _flow_result = AuthFlowResult
