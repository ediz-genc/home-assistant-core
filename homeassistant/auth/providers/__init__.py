"""Auth providers for Home Assistant."""

from __future__ import annotations

from collections.abc import Mapping
import logging
import types
from typing import Any

import voluptuous as vol
from voluptuous.humanize import humanize_error

from homeassistant import requirements
from homeassistant.const import CONF_ID, CONF_NAME, CONF_TYPE
from homeassistant.core import HomeAssistant, callback
from homeassistant.data_entry_flow import FlowHandler
from homeassistant.exceptions import HomeAssistantError
from homeassistant.helpers.importlib import async_import_module
from homeassistant.util import dt as dt_util
from homeassistant.util.decorator import Registry
from homeassistant.util.hass_dict import HassKey

from ..auth_store import AuthStore
from ..const import MFA_SESSION_EXPIRATION
from ..models import (
    AuthFlowContext,
    AuthFlowResult,
    Credentials,
    RefreshToken,
    User,
    UserMeta,
)

_LOGGER = logging.getLogger(__name__)
DATA_REQS: HassKey[set[str]] = HassKey("auth_prov_reqs_processed")

AUTH_PROVIDERS: Registry[str, type[AuthProvider]] = Registry()

AUTH_PROVIDER_SCHEMA = vol.Schema(
    {
        vol.Required(CONF_TYPE): str,
        vol.Optional(CONF_NAME): str,
        # Specify ID if you have two auth providers for same type.
        vol.Optional(CONF_ID): str,
    },
    extra=vol.ALLOW_EXTRA,
)


class AuthProvider:
    """Provider of user authentication."""

    DEFAULT_TITLE = "Unnamed auth provider"

    def __init__(
        self, hass: HomeAssistant, store: AuthStore, config: dict[str, Any]
    ) -> None:
        """Initialize an auth provider."""
        self.hass = hass
        self.store = store
        self.config = config

    @property
    def id(self) -> str | None:
        """Return id of the auth provider.

        Optional, can be None.
        """
        return self.config.get(CONF_ID)

    @property
    def type(self) -> str:
        """Return type of the provider."""
        return self.config[CONF_TYPE]  # type: ignore[no-any-return]

    @property
    def name(self) -> str:
        """Return the name of the auth provider."""
        return self.config.get(CONF_NAME, self.DEFAULT_TITLE)  # type: ignore[no-any-return]

    @property
    def support_mfa(self) -> bool:
        """Return whether multi-factor auth supported by the auth provider."""
        return True

    async def async_credentials(self) -> list[Credentials]:
        """Return all credentials of this provider."""
        users = await self.store.async_get_users()
        return [
            credentials
            for user in users
            for credentials in user.credentials
            if (
                credentials.auth_provider_type == self.type
                and credentials.auth_provider_id == self.id
            )
        ]

    @callback
    def async_create_credentials(self, data: dict[str, str]) -> Credentials:
        """Create credentials."""
        return Credentials(
            auth_provider_type=self.type, auth_provider_id=self.id, data=data
        )

    # Implement by extending class

    async def async_login_flow(self, context: AuthFlowContext | None) -> LoginFlow:
        """Return the data flow for logging in with auth provider.

        Auth provider should extend LoginFlow and return an instance.
        """
        raise NotImplementedError

    async def async_get_or_create_credentials(
        self, flow_result: Mapping[str, str]
    ) -> Credentials:
        """Get credentials based on the flow result."""
        raise NotImplementedError

    async def async_user_meta_for_credentials(
        self, credentials: Credentials
    ) -> UserMeta:
        """Return extra user metadata for credentials.

        Will be used to populate info when creating a new user.
        """
        raise NotImplementedError

    async def async_initialize(self) -> None:
        """Initialize the auth provider."""

    @callback
    def async_validate_refresh_token(
        self, refresh_token: RefreshToken, remote_ip: str | None = None
    ) -> None:
        """Verify a refresh token is still valid.

        Optional hook for an auth provider to verify validity of a refresh token.
        Should raise InvalidAuthError on errors.
        """


async def auth_provider_from_config(
    hass: HomeAssistant, store: AuthStore, config: dict[str, Any]
) -> AuthProvider:
    """Initialize an auth provider from a config."""
    provider_name: str = config[CONF_TYPE]
    module = await load_auth_provider_module(hass, provider_name)

    try:
        config = module.CONFIG_SCHEMA(config)
    except vol.Invalid as err:
        _LOGGER.error(
            "Invalid configuration for auth provider %s: %s",
            provider_name,
            humanize_error(config, err),
        )
        raise

    return AUTH_PROVIDERS[provider_name](hass, store, config)


async def load_auth_provider_module(
    hass: HomeAssistant, provider: str
) -> types.ModuleType:
    """Load an auth provider."""
    try:
        module = await async_import_module(
            hass, f"homeassistant.auth.providers.{provider}"
        )
    except ImportError as err:
        _LOGGER.error("Unable to load auth provider %s: %s", provider, err)
        raise HomeAssistantError(
            f"Unable to load auth provider {provider}: {err}"
        ) from err

    if not (hass.config.skip_pip or not hasattr(module, "REQUIREMENTS")):
        if (processed := hass.data.get(DATA_REQS)) is None:
            processed = hass.data[DATA_REQS] = set()

        if provider not in processed:
            reqs = module.REQUIREMENTS
            await requirements.async_process_requirements(
                hass, f"auth provider {provider}", reqs
            )
            processed.add(provider)

    return module


<<<<<<< HEAD

class LoginFlow(data_entry_flow.FlowHandler[AuthFlowResult, tuple[str, str]]):
=======
class LoginFlow(FlowHandler[AuthFlowContext, AuthFlowResult, tuple[str, str]]):
>>>>>>> 6958ab4b
    """Handler for the login flow."""

    _flow_result = AuthFlowResult

    def __init__(self, auth_provider: AuthProvider) -> None:
        """Initialize the login flow."""
        self._auth_provider = auth_provider
        self._auth_module_id: str | None = None
        self._auth_manager = auth_provider.hass.auth
        self.available_mfa_modules: dict[str, str] = {}
        self.created_at = dt_util.utcnow()
        self.invalid_mfa_times = 0
        self.user: User | None = None
        self.credential: Credentials | None = None

    async def async_step_init(
        self, user_input: dict[str, str] | None = None
    ) -> AuthFlowResult:
        """Handle the first step of login flow.

        Return self.async_show_form(step_id='init') if user_input is None.
        Return await self.async_finish(flow_result) if login init step pass.
        """
        raise NotImplementedError

    async def async_step_select_mfa_module(
        self, user_input: dict[str, str] | None = None
    ) -> AuthFlowResult:
        """Handle the step of select mfa module."""
        errors = {}

        if user_input is not None:
            auth_module = user_input.get("multi_factor_auth_module")
            if auth_module in self.available_mfa_modules:
                self._auth_module_id = auth_module
                return await self.async_step_mfa()
            errors["base"] = "invalid_auth_module"

        if len(self.available_mfa_modules) == 1:
            self._auth_module_id = list(self.available_mfa_modules)[0]
            return await self.async_step_mfa()

        return self.async_show_form(
            step_id="select_mfa_module",
            data_schema=vol.Schema(
                {"multi_factor_auth_module": vol.In(self.available_mfa_modules)}
            ),
            errors=errors,
        )

    async def async_step_mfa(
        self, user_input: dict[str, str] | None = None
    ) -> AuthFlowResult:
        """Handle the step of mfa validation."""
        assert self.credential
        assert self.user

        errors = {}

        assert self._auth_module_id is not None
        auth_module = self._auth_manager.get_auth_mfa_module(self._auth_module_id)
        if auth_module is None:
            # Given an invalid input to async_step_select_mfa_module
            # will show invalid_auth_module error
            return await self.async_step_select_mfa_module(user_input={})

        if user_input is None and hasattr(
            auth_module, "async_initialize_login_mfa_step"
        ):
            try:
                await auth_module.async_initialize_login_mfa_step(self.user.id)
            except HomeAssistantError:
                _LOGGER.exception("Error initializing MFA step")
                return self.async_abort(reason="unknown_error")

        if user_input is not None:
            expires = self.created_at + MFA_SESSION_EXPIRATION
            if dt_util.utcnow() > expires:
                return self.async_abort(reason="login_expired")

            result = await auth_module.async_validate(self.user.id, user_input)
            if not result:
                errors["base"] = "invalid_code"
                self.invalid_mfa_times += 1
                if self.invalid_mfa_times >= auth_module.MAX_RETRY_TIME > 0:
                    return self.async_abort(reason="too_many_retry")

            if not errors:
                return await self.async_finish(self.credential)

        description_placeholders: dict[str, str] = {
            "mfa_module_name": auth_module.name,
            "mfa_module_id": auth_module.id,
        }

        return self.async_show_form(
            step_id="mfa",
            data_schema=auth_module.input_schema,
            description_placeholders=description_placeholders,
            errors=errors,
        )

    async def async_finish(self, flow_result: Any) -> AuthFlowResult:
        """Handle the pass of login flow."""
        return self.async_create_entry(data=flow_result)<|MERGE_RESOLUTION|>--- conflicted
+++ resolved
@@ -189,12 +189,7 @@
     return module
 
 
-<<<<<<< HEAD
-
-class LoginFlow(data_entry_flow.FlowHandler[AuthFlowResult, tuple[str, str]]):
-=======
 class LoginFlow(FlowHandler[AuthFlowContext, AuthFlowResult, tuple[str, str]]):
->>>>>>> 6958ab4b
     """Handler for the login flow."""
 
     _flow_result = AuthFlowResult
