name: CI
run-name: "${{ github.event_name == 'workflow_dispatch' && format('CI: {0}', github.ref_name) || '' }}"

# yamllint disable-line rule:truthy
on:
  push:
    branches:
      - dev
      - rc
      - master
  pull_request: ~
  workflow_dispatch:
    inputs:
      full:
        description: "Full run (regardless of changes)"
        default: false
        type: boolean
      lint-only:
        description: "Skip pytest"
        default: false
        type: boolean
      skip-coverage:
        description: "Skip coverage"
        default: false
        type: boolean
      pylint-only:
        description: "Only run pylint"
        default: false
        type: boolean
      mypy-only:
        description: "Only run mypy"
        default: false
        type: boolean
      audit-licenses-only:
        description: "Only run audit licenses"
        default: false
        type: boolean

env:
  CACHE_VERSION: 11
  UV_CACHE_VERSION: 1
  MYPY_CACHE_VERSION: 9
  HA_SHORT_VERSION: "2024.12"
  DEFAULT_PYTHON: "3.12"
<<<<<<< HEAD
  ALL_PYTHON_VERSIONS: "['3.12']"
=======
  ALL_PYTHON_VERSIONS: "['3.12', '3.13']"
  # 10.3 is the oldest supported version
  # - 10.3.32 is the version currently shipped with Synology (as of 17 Feb 2022)
  # 10.6 is the current long-term-support
  # - 10.6.10 is the version currently shipped with the Add-on (as of 31 Jan 2023)
  # 10.10 is the latest short-term-support
  # - 10.10.3 is the latest (as of 6 Feb 2023)
  # 10.11 is the latest long-term-support
  # - 10.11.2 is the version currently shipped with Synology (as of 11 Oct 2023)
  # mysql 8.0.32 does not always behave the same as MariaDB
  # and some queries that work on MariaDB do not work on MySQL
>>>>>>> 99499e07
  MARIADB_VERSIONS: "['mariadb:10.3.32','mariadb:10.6.10','mariadb:10.10.3','mariadb:10.11.2','mysql:8.0.32']"
  POSTGRESQL_VERSIONS: "['postgres:12.14','postgres:15.2']"
  PRE_COMMIT_CACHE: ~/.cache/pre-commit
  UV_CACHE_DIR: /tmp/uv-cache
  SQLALCHEMY_WARN_20: 1
  PYTHONASYNCIODEBUG: 1
  HASS_CI: 1

concurrency:
  group: ${{ github.workflow }}-${{ github.event.pull_request.number || github.ref }}
  cancel-in-progress: true

jobs:
  info:
    name: Collect information & changes data
    outputs:
      core: ${{ steps.core.outputs.changes }}
      integrations_glob: ${{ steps.info.outputs.integrations_glob }}
      integrations: ${{ steps.integrations.outputs.changes }}
      pre-commit_cache_key: ${{ steps.generate_pre-commit_cache_key.outputs.key }}
      python_cache_key: ${{ steps.generate_python_cache_key.outputs.key }}
      requirements: ${{ steps.core.outputs.requirements }}
      mariadb_groups: ${{ steps.info.outputs.mariadb_groups }}
      postgresql_groups: ${{ steps.info.outputs.postgresql_groups }}
      python_versions: ${{ steps.info.outputs.python_versions }}
      test_full_suite: ${{ steps.info.outputs.test_full_suite }}
      test_group_count: ${{ steps.info.outputs.test_group_count }}
      test_groups: ${{ steps.info.outputs.test_groups }}
      tests_glob: ${{ steps.info.outputs.tests_glob }}
      tests: ${{ steps.info.outputs.tests }}
      skip_coverage: ${{ steps.info.outputs.skip_coverage }}
    runs-on: ubuntu-24.04
    steps:
      - name: Check out code from GitHub
        uses: actions/checkout@v4.2.2
      - name: Generate partial Python venv restore key
        id: generate_python_cache_key
        run: |
          echo "key=venv-${{ env.CACHE_VERSION }}-${{ env.HA_SHORT_VERSION }}-${{
            hashFiles('requirements_test.txt', 'requirements_test_pre_commit.txt') }}-${{
            hashFiles('requirements.txt') }}-${{
            hashFiles('requirements_all.txt') }}-${{
            hashFiles('homeassistant/package_constraints.txt') }}-${{
            hashFiles('script/gen_requirements_all.py') }}" >> $GITHUB_OUTPUT
      - name: Generate partial pre-commit restore key
        id: generate_pre-commit_cache_key
        run: >-
          echo "key=pre-commit-${{ env.CACHE_VERSION }}-${{
            hashFiles('.pre-commit-config.yaml') }}"  >> $GITHUB_OUTPUT
      - name: Filter for core changes
        uses: dorny/paths-filter@v3.0.2
        id: core
        with:
          filters: .core_files.yaml
      - name: Create a list of integrations to filter for changes
        run: |
          integrations=$(ls -Ad ./homeassistant/components/[!_]*  | xargs -n 1 basename)
          touch .integration_paths.yaml
          for integration in $integrations; do
            echo "${integration}: [homeassistant/components/${integration}/**, tests/components/${integration}/**]" \
              >> .integration_paths.yaml;
          done
          echo "Result:"
          cat .integration_paths.yaml
      - name: Filter for integration changes
        uses: dorny/paths-filter@v3.0.2
        id: integrations
        with:
          filters: .integration_paths.yaml
      - name: Collect additional information
        id: info
        run: |
          integrations_glob=""
          mariadb_groups=${MARIADB_VERSIONS}
          postgresql_groups=${POSTGRESQL_VERSIONS}
          test_full_suite="true"
          test_groups="[1, 2, 3, 4, 5, 6, 7, 8, 9, 10]"
          test_group_count=10
          tests="[]"
          tests_glob=""
          skip_coverage=""

          if [[ "${{ steps.integrations.outputs.changes }}" != "[]" ]];
          then
            integrations_glob=$(echo '${{ steps.integrations.outputs.changes }}' | jq -cSr '. | join(",")')
            [[ "${integrations_glob}" == *","* ]] && integrations_glob="{${integrations_glob}}"

            possible_integrations=$(echo '${{ steps.integrations.outputs.changes }}' | jq -cSr '.[]')
            tests=$(
              for integration in ${possible_integrations};
              do
                if [[ -d "tests/components/${integration}" ]]; then
                  echo -n "\"${integration}\",";
                fi;
              done
            )

            [[ ! -z "${tests}" ]] && tests="${tests::-1}"
            tests="[${tests}]"
            test_groups="${tests}"
            test_group_count=1
            tests_glob=$(echo "${tests}" | jq -cSr '. | join(",")')
            [[ "${tests_glob}" == *","* ]] && tests_glob="{${tests_glob}}"

            mariadb_groups="[]"
            postgresql_groups="[]"
            test_full_suite="false"
          fi

          if [[ "${{ github.ref }}" == "refs/heads/dev" ]] \
            || [[ "${{ github.ref }}" == "refs/heads/master" ]] \
            || [[ "${{ github.ref }}" == "refs/heads/rc" ]] \
            || [[ "${{ steps.core.outputs.any }}" == "true" ]] \
            || [[ "${{ github.event.inputs.full }}" == "true" ]] \
            || [[ "${{ contains(github.event.pull_request.labels.*.name, 'ci-full-run') }}" == "true" ]];
          then
            mariadb_groups=${MARIADB_VERSIONS}
            postgresql_groups=${POSTGRESQL_VERSIONS}
            test_groups="[1, 2, 3, 4, 5, 6, 7, 8, 9, 10]"
            test_group_count=10
            test_full_suite="true"
          fi

          if [[ "${{ github.event.inputs.skip-coverage }}" == "true" ]] \
            || [[ "${{ contains(github.event.pull_request.labels.*.name, 'ci-skip-coverage') }}" == "true" ]];
          then
            skip_coverage="true"
          fi

          echo "mariadb_groups=${mariadb_groups}" >> $GITHUB_OUTPUT
          echo "postgresql_groups=${postgresql_groups}" >> $GITHUB_OUTPUT
          echo "python_versions=${ALL_PYTHON_VERSIONS}" >> $GITHUB_OUTPUT
          echo "test_full_suite=${test_full_suite}" >> $GITHUB_OUTPUT
          echo "integrations_glob=${integrations_glob}" >> $GITHUB_OUTPUT
          echo "test_group_count=${test_group_count}" >> $GITHUB_OUTPUT
          echo "test_groups=${test_groups}" >> $GITHUB_OUTPUT
          echo "tests=${tests}" >> $GITHUB_OUTPUT
          echo "tests_glob=${tests_glob}" >> $GITHUB_OUTPUT
          echo "skip_coverage=${skip_coverage}" >> $GITHUB_OUTPUT

  pre-commit:
    name: Prepare pre-commit base
    runs-on: ubuntu-24.04
    if: |
      github.event.inputs.pylint-only != 'true'
      && github.event.inputs.mypy-only != 'true'
      && github.event.inputs.audit-licenses-only != 'true'
    needs:
      - info
    steps:
      - name: Check out code from GitHub
        uses: actions/checkout@v4.2.2
      - name: Set up Python ${{ env.DEFAULT_PYTHON }}
        id: python
        uses: actions/setup-python@v5.3.0
        with:
          python-version: ${{ env.DEFAULT_PYTHON }}
          check-latest: true
      - name: Restore base Python virtual environment
        id: cache-venv
        uses: actions/cache@v4.1.2
        with:
          path: venv
          key: >-
            ${{ runner.os }}-${{ steps.python.outputs.python-version }}-venv-${{
              needs.info.outputs.pre-commit_cache_key }}
      - name: Create Python virtual environment
        if: steps.cache-venv.outputs.cache-hit != 'true'
        run: |
          python -m venv venv
          . venv/bin/activate
          python --version
          pip install "$(grep '^uv' < requirements.txt)"
          uv pip install "$(cat requirements_test.txt | grep pre-commit)"
      - name: Restore pre-commit environment from cache
        id: cache-precommit
        uses: actions/cache@v4.1.2
        with:
          path: ${{ env.PRE_COMMIT_CACHE }}
          lookup-only: true
          key: >-
            ${{ runner.os }}-${{ steps.python.outputs.python-version }}-${{
              needs.info.outputs.pre-commit_cache_key }}
      - name: Install pre-commit dependencies
        if: steps.cache-precommit.outputs.cache-hit != 'true'
        run: |
          . venv/bin/activate
          pre-commit install-hooks

<<<<<<< HEAD
# Disabled Ruff-format lint check
# lint-ruff-format:
#   name: Check ruff-format
#   runs-on: ubuntu-24.04
#   needs:
#     - info
#     - pre-commit
#   steps:
#     - name: Check out code from GitHub
#       uses: actions/checkout@v4.1.7
#     - name: Set up Python ${{ env.DEFAULT_PYTHON }}
#       uses: actions/setup-python@v5.2.0
#       id: python
#       with:
#         python-version: ${{ env.DEFAULT_PYTHON }}
#         check-latest: true
#     - name: Restore base Python virtual environment
#       id: cache-venv
#       uses: actions/cache/restore@v4.0.2
#       with:
#         path: venv
#         fail-on-cache-miss: true
#         key: >-
#           ${{ runner.os }}-${{ steps.python.outputs.python-version }}-venv-${{
#             needs.info.outputs.pre-commit_cache_key }}
#     - name: Restore pre-commit environment from cache
#       id: cache-precommit
#       uses: actions/cache/restore@v4.0.2
#       with:
#         path: ${{ env.PRE_COMMIT_CACHE }}
#         fail-on-cache-miss: true
#         key: >-
#           ${{ runner.os }}-${{ steps.python.outputs.python-version }}-${{
#             needs.info.outputs.pre-commit_cache_key }}
#     - name: Run ruff-format
#       run: |
#         . venv/bin/activate
#         pre-commit run --hook-stage manual ruff-format --all-files --show-diff-on-failure
#       env:
#         RUFF_OUTPUT_FORMAT: github
=======
  lint-ruff-format:
    name: Check ruff-format
    runs-on: ubuntu-24.04
    needs:
      - info
      - pre-commit
    steps:
      - name: Check out code from GitHub
        uses: actions/checkout@v4.2.2
      - name: Set up Python ${{ env.DEFAULT_PYTHON }}
        uses: actions/setup-python@v5.3.0
        id: python
        with:
          python-version: ${{ env.DEFAULT_PYTHON }}
          check-latest: true
      - name: Restore base Python virtual environment
        id: cache-venv
        uses: actions/cache/restore@v4.1.2
        with:
          path: venv
          fail-on-cache-miss: true
          key: >-
            ${{ runner.os }}-${{ steps.python.outputs.python-version }}-venv-${{
              needs.info.outputs.pre-commit_cache_key }}
      - name: Restore pre-commit environment from cache
        id: cache-precommit
        uses: actions/cache/restore@v4.1.2
        with:
          path: ${{ env.PRE_COMMIT_CACHE }}
          fail-on-cache-miss: true
          key: >-
            ${{ runner.os }}-${{ steps.python.outputs.python-version }}-${{
              needs.info.outputs.pre-commit_cache_key }}
      - name: Run ruff-format
        run: |
          . venv/bin/activate
          pre-commit run --hook-stage manual ruff-format --all-files --show-diff-on-failure
        env:
          RUFF_OUTPUT_FORMAT: github

  lint-ruff:
    name: Check ruff
    runs-on: ubuntu-24.04
    needs:
      - info
      - pre-commit
    steps:
      - name: Check out code from GitHub
        uses: actions/checkout@v4.2.2
      - name: Set up Python ${{ env.DEFAULT_PYTHON }}
        uses: actions/setup-python@v5.3.0
        id: python
        with:
          python-version: ${{ env.DEFAULT_PYTHON }}
          check-latest: true
      - name: Restore base Python virtual environment
        id: cache-venv
        uses: actions/cache/restore@v4.1.2
        with:
          path: venv
          fail-on-cache-miss: true
          key: >-
            ${{ runner.os }}-${{ steps.python.outputs.python-version }}-venv-${{
              needs.info.outputs.pre-commit_cache_key }}
      - name: Restore pre-commit environment from cache
        id: cache-precommit
        uses: actions/cache/restore@v4.1.2
        with:
          path: ${{ env.PRE_COMMIT_CACHE }}
          fail-on-cache-miss: true
          key: >-
            ${{ runner.os }}-${{ steps.python.outputs.python-version }}-${{
              needs.info.outputs.pre-commit_cache_key }}
      - name: Run ruff
        run: |
          . venv/bin/activate
          pre-commit run --hook-stage manual ruff --all-files --show-diff-on-failure
        env:
          RUFF_OUTPUT_FORMAT: github

  lint-other:
    name: Check other linters
    runs-on: ubuntu-24.04
    needs:
      - info
      - pre-commit
    steps:
      - name: Check out code from GitHub
        uses: actions/checkout@v4.2.2
      - name: Set up Python ${{ env.DEFAULT_PYTHON }}
        uses: actions/setup-python@v5.3.0
        id: python
        with:
          python-version: ${{ env.DEFAULT_PYTHON }}
          check-latest: true
      - name: Restore base Python virtual environment
        id: cache-venv
        uses: actions/cache/restore@v4.1.2
        with:
          path: venv
          fail-on-cache-miss: true
          key: >-
            ${{ runner.os }}-${{ steps.python.outputs.python-version }}-venv-${{
              needs.info.outputs.pre-commit_cache_key }}
      - name: Restore pre-commit environment from cache
        id: cache-precommit
        uses: actions/cache/restore@v4.1.2
        with:
          path: ${{ env.PRE_COMMIT_CACHE }}
          fail-on-cache-miss: true
          key: >-
            ${{ runner.os }}-${{ steps.python.outputs.python-version }}-${{
              needs.info.outputs.pre-commit_cache_key }}

      - name: Register yamllint problem matcher
        run: |
          echo "::add-matcher::.github/workflows/matchers/yamllint.json"
      - name: Run yamllint
        run: |
          . venv/bin/activate
          pre-commit run --hook-stage manual yamllint --all-files --show-diff-on-failure
>>>>>>> 99499e07

# Disabled Ruff lint check
# lint-ruff:
#   name: Check ruff
#   runs-on: ubuntu-24.04
#   needs:
#     - info
#     - pre-commit
#   steps:
#     - name: Check out code from GitHub
#       uses: actions/checkout@v4.1.7
#     - name: Set up Python ${{ env.DEFAULT_PYTHON }}
#       uses: actions/setup-python@v5.2.0
#       id: python
#       with:
#         python-version: ${{ env.DEFAULT_PYTHON }}
#         check-latest: true
#     - name: Restore base Python virtual environment
#       id: cache-venv
#       uses: actions/cache/restore@v4.0.2
#       with:
#         path: venv
#         fail-on-cache-miss: true
#         key: >-
#           ${{ runner.os }}-${{ steps.python.outputs.python-version }}-venv-${{
#             needs.info.outputs.pre-commit_cache_key }}
#     - name: Restore pre-commit environment from cache
#       id: cache-precommit
#       uses: actions/cache/restore@v4.0.2
#       with:
#         path: ${{ env.PRE_COMMIT_CACHE }}
#         fail-on-cache-miss: true
#         key: >-
#           ${{ runner.os }}-${{ steps.python.outputs.python-version }}-${{
#             needs.info.outputs.pre-commit_cache_key }}
#     - name: Run ruff
#       run: |
#         . venv/bin/activate
#         pre-commit run --hook-stage manual ruff --all-files --show-diff-on-failure
#       env:
#         RUFF_OUTPUT_FORMAT: github

# Disabled other linter checks
# lint-other:
#   name: Check other linters
#   runs-on: ubuntu-24.04
#   needs:
#     - info
#     - pre-commit
#   steps:
#     - name: Check out code from GitHub
#       uses: actions/checkout@v4.1.7
#     - name: Set up Python ${{ env.DEFAULT_PYTHON }}
#       uses: actions/setup-python@v5.2.0
#       id: python
#       with:
#         python-version: ${{ env.DEFAULT_PYTHON }}
#         check-latest: true
#     - name: Restore base Python virtual environment
#       id: cache-venv
#       uses: actions/cache/restore@v4.0.2
#       with:
#         path: venv
#         fail-on-cache-miss: true
#         key: >-
#           ${{ runner.os }}-${{ steps.python.outputs.python-version }}-venv-${{
#             needs.info.outputs.pre-commit_cache_key }}
#     - name: Restore pre-commit environment from cache
#       id: cache-precommit
#       uses: actions/cache/restore@v4.0.2
#       with:
#         path: ${{ env.PRE_COMMIT_CACHE }}
#         fail-on-cache-miss: true
#         key: >-
#           ${{ runner.os }}-${{ steps.python.outputs.python-version }}-${{
#             needs.info.outputs.pre-commit_cache_key }}
#     - name: Register yamllint problem matcher
#       run: |
#         echo "::add-matcher::.github/workflows/matchers/yamllint.json"
#     - name: Run yamllint
#       run: |
#         . venv/bin/activate
#         pre-commit run --hook-stage manual yamllint --all-files --show-diff-on-failure
#     - name: Register check-json problem matcher
#       run: |
#         echo "::add-matcher::.github/workflows/matchers/check-json.json"
#     - name: Run check-json
#       run: |
#         . venv/bin/activate
#         pre-commit run --hook-stage manual check-json --all-files
#     - name: Run prettier (fully)
#       if: needs.info.outputs.test_full_suite == 'true'
#       run: |
#         . venv/bin/activate
#         pre-commit run --hook-stage manual prettier --all-files
#     - name: Run prettier (partially)
#       if: needs.info.outputs.test_full_suite == 'false'
#       shell: bash
#       run: |
#         . venv/bin/activate
#         shopt -s globstar
#         pre-commit run --hook-stage manual prettier --files {homeassistant,tests}/components/${{ needs.info.outputs.integrations_glob }}/{*,**/*}
#     - name: Register check executables problem matcher
#       run: |
#         echo "::add-matcher::.github/workflows/matchers/check-executables-have-shebangs.json"
#     - name: Run executables check
#       run: |
#         . venv/bin/activate
#         pre-commit run --hook-stage manual check-executables-have-shebangs --all-files
#     - name: Register codespell problem matcher
#       run: |
#         echo "::add-matcher::.github/workflows/matchers/codespell.json"
#     - name: Run codespell
#       run: |
#         . venv/bin/activate
#         pre-commit run --show-diff-on-failure --hook-stage manual codespell --all-files

  # Additional sections below can be similarly commented out if required.

  lint-hadolint:
    name: Check ${{ matrix.file }}
    runs-on: ubuntu-24.04
    needs:
      - info
    if: |
      github.event.inputs.pylint-only != 'true'
      && github.event.inputs.mypy-only != 'true'
      && github.event.inputs.audit-licenses-only != 'true'
    strategy:
      fail-fast: false
      matrix:
        file:
          - Dockerfile
          - Dockerfile.dev
          - script/hassfest/docker/Dockerfile
    steps:
      - name: Check out code from GitHub
        uses: actions/checkout@v4.2.2
      - name: Register hadolint problem matcher
        run: |
          echo "::add-matcher::.github/workflows/matchers/hadolint.json"
      - name: Check ${{ matrix.file }}
        uses: docker://hadolint/hadolint:v2.12.0
        with:
          args: hadolint ${{ matrix.file }}

  base:
    name: Prepare dependencies
    runs-on: ubuntu-24.04
    needs: info
    timeout-minutes: 60
    strategy:
      matrix:
        python-version: ${{ fromJSON(needs.info.outputs.python_versions) }}
    steps:
      - name: Check out code from GitHub
        uses: actions/checkout@v4.2.2
      - name: Set up Python ${{ matrix.python-version }}
        id: python
        uses: actions/setup-python@v5.3.0
        with:
          python-version: ${{ matrix.python-version }}
          check-latest: true
      - name: Generate partial uv restore key
        id: generate-uv-key
        run: |
          uv_version=$(cat requirements.txt | grep uv | cut -d '=' -f 3)
          echo "version=${uv_version}" >> $GITHUB_OUTPUT
          echo "key=uv-${{ env.UV_CACHE_VERSION }}-${uv_version}-${{
            env.HA_SHORT_VERSION }}-$(date -u '+%Y-%m-%dT%H:%M:%s')" >> $GITHUB_OUTPUT
      - name: Restore base Python virtual environment
        id: cache-venv
        uses: actions/cache@v4.1.2
        with:
          path: venv
          lookup-only: true
          key: >-
            ${{ runner.os }}-${{ steps.python.outputs.python-version }}-${{
            needs.info.outputs.python_cache_key }}
      - name: Restore uv wheel cache
        if: steps.cache-venv.outputs.cache-hit != 'true'
        uses: actions/cache@v4.1.2
        with:
          path: ${{ env.UV_CACHE_DIR }}
          key: >-
            ${{ runner.os }}-${{ steps.python.outputs.python-version }}-${{
            steps.generate-uv-key.outputs.key }}
          restore-keys: |
            ${{ runner.os }}-${{ steps.python.outputs.python-version }}-uv-${{
            env.UV_CACHE_VERSION }}-${{ steps.generate-uv-key.outputs.version }}-${{
            env.HA_SHORT_VERSION }}-
      - name: Install additional OS dependencies
        if: steps.cache-venv.outputs.cache-hit != 'true'
        run: |
          sudo rm /etc/apt/sources.list.d/microsoft-prod.list
          sudo apt-get update
          sudo apt-get -y install \
            bluez \
            ffmpeg \
            libturbojpeg \
            libavcodec-dev \
            libavdevice-dev \
            libavfilter-dev \
            libavformat-dev \
            libavutil-dev \
            libgammu-dev \
            libswresample-dev \
            libswscale-dev \
            libudev-dev
      - name: Create Python virtual environment
        if: steps.cache-venv.outputs.cache-hit != 'true'
        run: |
          python -m venv venv
          . venv/bin/activate
          python --version
          pip install "$(grep '^uv' < requirements.txt)"
          uv pip install -U "pip>=21.3.1" setuptools wheel
          uv pip install -r requirements.txt
          python -m script.gen_requirements_all ci
          uv pip install -r requirements_all_pytest.txt -r requirements_test.txt
          uv pip install -e . --config-settings editable_mode=compat

  hassfest:
    name: Check hassfest
    runs-on: ubuntu-24.04
    if: |
      github.event.inputs.pylint-only != 'true'
      && github.event.inputs.mypy-only != 'true'
      && github.event.inputs.audit-licenses-only != 'true'
    needs:
      - info
      - base
    steps:
      - name: Install additional OS dependencies
        run: |
          sudo rm /etc/apt/sources.list.d/microsoft-prod.list
          sudo apt-get update
          sudo apt-get -y install \
            libturbojpeg
      - name: Check out code from GitHub
        uses: actions/checkout@v4.2.2
      - name: Set up Python ${{ env.DEFAULT_PYTHON }}
        id: python
        uses: actions/setup-python@v5.3.0
        with:
          python-version: ${{ env.DEFAULT_PYTHON }}
          check-latest: true
      - name: Restore full Python ${{ env.DEFAULT_PYTHON }} virtual environment
        id: cache-venv
        uses: actions/cache/restore@v4.1.2
        with:
          path: venv
          fail-on-cache-miss: true
          key: >-
            ${{ runner.os }}-${{ steps.python.outputs.python-version }}-${{
            needs.info.outputs.python_cache_key }}
      - name: Run hassfest
        run: |
          . venv/bin/activate
          python -m script.hassfest --requirements --action validate

  gen-requirements-all:
    name: Check all requirements
    runs-on: ubuntu-24.04
    if: |
      github.event.inputs.pylint-only != 'true'
      && github.event.inputs.mypy-only != 'true'
      && github.event.inputs.audit-licenses-only != 'true'
    needs:
      - info
      - base
    steps:
      - name: Check out code from GitHub
        uses: actions/checkout@v4.2.2
      - name: Set up Python ${{ env.DEFAULT_PYTHON }}
        id: python
        uses: actions/setup-python@v5.3.0
        with:
          python-version: ${{ env.DEFAULT_PYTHON }}
          check-latest: true
      - name: Restore base Python virtual environment
        id: cache-venv
        uses: actions/cache/restore@v4.1.2
        with:
          path: venv
          fail-on-cache-miss: true
          key: >-
            ${{ runner.os }}-${{ steps.python.outputs.python-version }}-${{
            needs.info.outputs.python_cache_key }}
      - name: Run gen_requirements_all.py
        run: |
          . venv/bin/activate
          python -m script.gen_requirements_all validate

  audit-licenses:
    name: Audit licenses
    runs-on: ubuntu-24.04
    needs:
      - info
      - base
    if: |
      (github.event.inputs.pylint-only != 'true'
        && github.event.inputs.mypy-only != 'true'
        || github.event.inputs.audit-licenses-only == 'true')
      && needs.info.outputs.requirements == 'true'
    strategy:
      fail-fast: false
      matrix:
        python-version: ${{ fromJson(needs.info.outputs.python_versions) }}
    steps:
      - name: Check out code from GitHub
        uses: actions/checkout@v4.2.2
      - name: Set up Python ${{ matrix.python-version }}
        id: python
        uses: actions/setup-python@v5.3.0
        with:
          python-version: ${{ matrix.python-version }}
          check-latest: true
      - name: Restore full Python ${{ matrix.python-version }} virtual environment
        id: cache-venv
        uses: actions/cache/restore@v4.1.2
        with:
          path: venv
          fail-on-cache-miss: true
          key: >-
            ${{ runner.os }}-${{ steps.python.outputs.python-version }}-${{
            needs.info.outputs.python_cache_key }}
      - name: Extract license data
        run: |
          . venv/bin/activate
          python -m script.licenses extract --output-file=licenses-${{ matrix.python-version }}.json
      - name: Upload licenses
        uses: actions/upload-artifact@v4.4.3
        with:
          name: licenses-${{ github.run_number }}-${{ matrix.python-version }}
          path: licenses-${{ matrix.python-version }}.json
      - name: Check licenses
        run: |
          . venv/bin/activate
          python -m script.licenses check licenses-${{ matrix.python-version }}.json

  pylint:
    name: Check pylint
    runs-on: ubuntu-24.04
    timeout-minutes: 20
    if: |
      github.event.inputs.mypy-only != 'true'
      && github.event.inputs.audit-licenses-only != 'true'
      || github.event.inputs.pylint-only == 'true'
    needs:
      - info
      - base
    steps:
      - name: Check out code from GitHub
        uses: actions/checkout@v4.2.2
      - name: Set up Python ${{ env.DEFAULT_PYTHON }}
        id: python
        uses: actions/setup-python@v5.3.0
        with:
          python-version: ${{ env.DEFAULT_PYTHON }}
          check-latest: true
      - name: Restore full Python ${{ env.DEFAULT_PYTHON }} virtual environment
        id: cache-venv
        uses: actions/cache/restore@v4.1.2
        with:
          path: venv
          fail-on-cache-miss: true
          key: >-
            ${{ runner.os }}-${{ steps.python.outputs.python-version }}-${{
            needs.info.outputs.python_cache_key }}
      - name: Register pylint problem matcher
        run: |
          echo "::add-matcher::.github/workflows/matchers/pylint.json"
      - name: Run pylint (fully)
        if: needs.info.outputs.test_full_suite == 'true'
        run: |
          . venv/bin/activate
          python --version
          pylint --ignore-missing-annotations=y homeassistant
      - name: Run pylint (partially)
        if: needs.info.outputs.test_full_suite == 'false'
        shell: bash
        run: |
          . venv/bin/activate
          python --version
          pylint --ignore-missing-annotations=y homeassistant/components/${{ needs.info.outputs.integrations_glob }}

  pylint-tests:
    name: Check pylint on tests
    runs-on: ubuntu-24.04
    timeout-minutes: 20
    if: |
      (github.event.inputs.mypy-only != 'true'
        && github.event.inputs.audit-licenses-only != 'true'
        || github.event.inputs.pylint-only == 'true')
      && (needs.info.outputs.tests_glob || needs.info.outputs.test_full_suite == 'true')
    needs:
      - info
      - base
    steps:
      - name: Check out code from GitHub
        uses: actions/checkout@v4.2.2
      - name: Set up Python ${{ env.DEFAULT_PYTHON }}
        id: python
        uses: actions/setup-python@v5.3.0
        with:
          python-version: ${{ env.DEFAULT_PYTHON }}
          check-latest: true
      - name: Restore full Python ${{ env.DEFAULT_PYTHON }} virtual environment
        id: cache-venv
        uses: actions/cache/restore@v4.1.2
        with:
          path: venv
          fail-on-cache-miss: true
          key: >-
            ${{ runner.os }}-${{ steps.python.outputs.python-version }}-${{
            needs.info.outputs.python_cache_key }}
      - name: Register pylint problem matcher
        run: |
          echo "::add-matcher::.github/workflows/matchers/pylint.json"
      - name: Run pylint (fully)
        if: needs.info.outputs.test_full_suite == 'true'
        run: |
          . venv/bin/activate
          python --version
          pylint tests
      - name: Run pylint (partially)
        if: needs.info.outputs.test_full_suite == 'false'
        shell: bash
        run: |
          . venv/bin/activate
          python --version
          pylint tests/components/${{ needs.info.outputs.tests_glob }}

  mypy:
    name: Check mypy
    runs-on: ubuntu-24.04
    if: |
      github.event.inputs.pylint-only != 'true'
      && github.event.inputs.audit-licenses-only != 'true'
      || github.event.inputs.mypy-only == 'true'
    needs:
      - info
      - base
    steps:
      - name: Check out code from GitHub
        uses: actions/checkout@v4.2.2
      - name: Set up Python ${{ env.DEFAULT_PYTHON }}
        id: python
        uses: actions/setup-python@v5.3.0
        with:
          python-version: ${{ env.DEFAULT_PYTHON }}
          check-latest: true
      - name: Generate partial mypy restore key
        id: generate-mypy-key
        run: |
          mypy_version=$(cat requirements_test.txt | grep mypy | cut -d '=' -f 3)
          echo "version=$mypy_version" >> $GITHUB_OUTPUT
          echo "key=mypy-${{ env.MYPY_CACHE_VERSION }}-$mypy_version-${{
            env.HA_SHORT_VERSION }}-$(date -u '+%Y-%m-%dT%H:%M:%s')" >> $GITHUB_OUTPUT
      - name: Restore full Python ${{ env.DEFAULT_PYTHON }} virtual environment
        id: cache-venv
        uses: actions/cache/restore@v4.1.2
        with:
          path: venv
          fail-on-cache-miss: true
          key: >-
            ${{ runner.os }}-${{ steps.python.outputs.python-version }}-${{
            needs.info.outputs.python_cache_key }}
      - name: Restore mypy cache
        uses: actions/cache@v4.1.2
        with:
          path: .mypy_cache
          key: >-
            ${{ runner.os }}-${{ steps.python.outputs.python-version }}-${{
            steps.generate-mypy-key.outputs.key }}
          restore-keys: |
            ${{ runner.os }}-${{ steps.python.outputs.python-version }}-mypy-${{
            env.MYPY_CACHE_VERSION }}-${{ steps.generate-mypy-key.outputs.version }}-${{
            env.HA_SHORT_VERSION }}-
      - name: Register mypy problem matcher
        run: |
          echo "::add-matcher::.github/workflows/matchers/mypy.json"
      - name: Run mypy (fully)
        if: needs.info.outputs.test_full_suite == 'true'
        run: |
          . venv/bin/activate
          python --version
          mypy homeassistant pylint
      - name: Run mypy (partially)
        if: needs.info.outputs.test_full_suite == 'false'
        shell: bash
        run: |
          . venv/bin/activate
          python --version
          mypy homeassistant/components/${{ needs.info.outputs.integrations_glob }}

  prepare-pytest-full:
    runs-on: ubuntu-24.04
    if: |
      (github.event_name != 'push' || github.event.repository.full_name == 'home-assistant/core')
      && github.event.inputs.lint-only != 'true'
      && github.event.inputs.pylint-only != 'true'
      && github.event.inputs.mypy-only != 'true'
      && github.event.inputs.audit-licenses-only != 'true'
      && needs.info.outputs.test_full_suite == 'true'
    needs:
      - info
      - base
    name: Split tests for full run
    steps:
      - name: Install additional OS dependencies
        run: |
          sudo rm /etc/apt/sources.list.d/microsoft-prod.list
          sudo apt-get update
          sudo apt-get -y install \
            bluez \
            ffmpeg \
            libturbojpeg \
            libgammu-dev
      - name: Check out code from GitHub
        uses: actions/checkout@v4.2.2
      - name: Set up Python ${{ env.DEFAULT_PYTHON }}
        id: python
        uses: actions/setup-python@v5.3.0
        with:
          python-version: ${{ env.DEFAULT_PYTHON }}
          check-latest: true
      - name: Restore base Python virtual environment
        id: cache-venv
        uses: actions/cache/restore@v4.1.2
        with:
          path: venv
          fail-on-cache-miss: true
          key: >-
            ${{ runner.os }}-${{ steps.python.outputs.python-version }}-${{
            needs.info.outputs.python_cache_key }}
      - name: Run split_tests.py
        run: |
          . venv/bin/activate
          python -m script.split_tests ${{ needs.info.outputs.test_group_count }} tests
      - name: Upload pytest_buckets
        uses: actions/upload-artifact@v4.4.3
        with:
          name: pytest_buckets
          path: pytest_buckets.txt
          overwrite: true

  pytest-full:
    runs-on: ubuntu-24.04
    if: |
      (github.event_name != 'push' || github.event.repository.full_name == 'home-assistant/core')
      && github.event.inputs.lint-only != 'true'
      && github.event.inputs.pylint-only != 'true'
      && github.event.inputs.mypy-only != 'true'
      && github.event.inputs.audit-licenses-only != 'true'
      && needs.info.outputs.test_full_suite == 'true'
    needs:
      - info
      - base
      - gen-requirements-all
      - hassfest
      - lint-other
      - lint-ruff
      - lint-ruff-format
      - mypy
      - prepare-pytest-full
    strategy:
      fail-fast: false
      matrix:
        group: ${{ fromJson(needs.info.outputs.test_groups) }}
        python-version: ${{ fromJson(needs.info.outputs.python_versions) }}
    name: >-
      Run tests Python ${{ matrix.python-version }} (${{ matrix.group }})
    steps:
      - name: Install additional OS dependencies
        run: |
          sudo rm /etc/apt/sources.list.d/microsoft-prod.list
          sudo apt-get update
          sudo apt-get -y install \
            bluez \
            ffmpeg \
            libturbojpeg \
            libgammu-dev
      - name: Check out code from GitHub
        uses: actions/checkout@v4.2.2
      - name: Set up Python ${{ matrix.python-version }}
        id: python
        uses: actions/setup-python@v5.3.0
        with:
          python-version: ${{ matrix.python-version }}
          check-latest: true
      - name: Restore full Python ${{ matrix.python-version }} virtual environment
        id: cache-venv
        uses: actions/cache/restore@v4.1.2
        with:
          path: venv
          fail-on-cache-miss: true
          key: ${{ runner.os }}-${{ steps.python.outputs.python-version }}-${{
            needs.info.outputs.python_cache_key }}
      - name: Register Python problem matcher
        run: |
          echo "::add-matcher::.github/workflows/matchers/python.json"
      - name: Register pytest slow test problem matcher
        run: |
          echo "::add-matcher::.github/workflows/matchers/pytest-slow.json"
      - name: Download pytest_buckets
        uses: actions/download-artifact@v4.1.8
        with:
          name: pytest_buckets
      - name: Compile English translations
        run: |
          . venv/bin/activate
          python3 -m script.translations develop --all
      - name: Run pytest
        timeout-minutes: 60
        id: pytest-full
        env:
          PYTHONDONTWRITEBYTECODE: 1
        run: |
          . venv/bin/activate
          python --version
          set -o pipefail
          cov_params=()
          if [[ "${{ needs.info.outputs.skip_coverage }}" != "true" ]]; then
            cov_params+=(--cov="homeassistant")
            cov_params+=(--cov-report=xml)
          fi

          echo "Test group ${{ matrix.group }}: $(sed -n "${{ matrix.group }},1p" pytest_buckets.txt)"
          python3 -b -X dev -m pytest \
            -qq \
            --timeout=9 \
            --durations=10 \
            --numprocesses auto \
            --snapshot-details \
            --dist=loadfile \
            ${cov_params[@]} \
            -o console_output_style=count \
            -p no:sugar \
            $(sed -n "${{ matrix.group }},1p" pytest_buckets.txt) \
              2>&1 | tee pytest-${{ matrix.python-version }}-${{ matrix.group }}.txt
      - name: Upload pytest output
        if: success() || failure() && steps.pytest-full.conclusion == 'failure'
        uses: actions/upload-artifact@v4.4.3
        with:
          name: pytest-${{ github.run_number }}-${{ matrix.python-version }}-${{ matrix.group }}
          path: pytest-*.txt
          overwrite: true
      - name: Upload coverage artifact
        if: needs.info.outputs.skip_coverage != 'true'
        uses: actions/upload-artifact@v4.4.3
        with:
          name: coverage-${{ matrix.python-version }}-${{ matrix.group }}
          path: coverage.xml
          overwrite: true
      - name: Remove pytest_buckets
        run: rm pytest_buckets.txt
      - name: Check dirty
        run: |
          ./script/check_dirty

  pytest-mariadb:
    runs-on: ubuntu-24.04
    services:
      mariadb:
        image: ${{ matrix.mariadb-group }}
        ports:
          - 3306:3306
        env:
          MYSQL_ROOT_PASSWORD: password
        options: --health-cmd="mysqladmin ping -uroot -ppassword" --health-interval=5s --health-timeout=2s --health-retries=3
    if: |
      (github.event_name != 'push' || github.event.repository.full_name == 'home-assistant/core')
      && github.event.inputs.lint-only != 'true'
      && github.event.inputs.pylint-only != 'true'
      && github.event.inputs.mypy-only != 'true'
      && github.event.inputs.audit-licenses-only != 'true'
      && needs.info.outputs.mariadb_groups != '[]'
    needs:
      - info
      - base
      - gen-requirements-all
      - hassfest
      - lint-other
      - lint-ruff
      - lint-ruff-format
      - mypy
    strategy:
      fail-fast: false
      matrix:
        python-version: ${{ fromJson(needs.info.outputs.python_versions) }}
        mariadb-group: ${{ fromJson(needs.info.outputs.mariadb_groups) }}
    name: >-
      Run ${{ matrix.mariadb-group }} tests Python ${{ matrix.python-version }}
    steps:
      - name: Install additional OS dependencies
        run: |
          sudo rm /etc/apt/sources.list.d/microsoft-prod.list
          sudo apt-get update
          sudo apt-get -y install \
            bluez \
            ffmpeg \
            libturbojpeg \
            libmariadb-dev-compat
      - name: Check out code from GitHub
        uses: actions/checkout@v4.2.2
      - name: Set up Python ${{ matrix.python-version }}
        id: python
        uses: actions/setup-python@v5.3.0
        with:
          python-version: ${{ matrix.python-version }}
          check-latest: true
      - name: Restore full Python ${{ matrix.python-version }} virtual environment
        id: cache-venv
        uses: actions/cache/restore@v4.1.2
        with:
          path: venv
          fail-on-cache-miss: true
          key: ${{ runner.os }}-${{ steps.python.outputs.python-version }}-${{
            needs.info.outputs.python_cache_key }}
      - name: Register Python problem matcher
        run: |
          echo "::add-matcher::.github/workflows/matchers/python.json"
      - name: Register pytest slow test problem matcher
        run: |
          echo "::add-matcher::.github/workflows/matchers/pytest-slow.json"
      - name: Install SQL Python libraries
        run: |
          . venv/bin/activate
          uv pip install mysqlclient sqlalchemy_utils
      - name: Compile English translations
        run: |
          . venv/bin/activate
          python3 -m script.translations develop --all
      - name: Run pytest (partially)
        timeout-minutes: 20
        id: pytest-partial
        shell: bash
        env:
          PYTHONDONTWRITEBYTECODE: 1
        run: |
          . venv/bin/activate
          python --version
          set -o pipefail
          mariadb=$(echo "${{ matrix.mariadb-group }}" | sed "s/:/-/g")
          echo "mariadb=${mariadb}" >> $GITHUB_OUTPUT
          cov_params=()
          if [[ "${{ needs.info.outputs.skip_coverage }}" != "true" ]]; then
            cov_params+=(--cov="homeassistant.components.recorder")
            cov_params+=(--cov-report=xml)
            cov_params+=(--cov-report=term-missing)
          fi

          python3 -b -X dev -m pytest \
            -qq \
            --timeout=20 \
            --numprocesses 1 \
            --snapshot-details \
            ${cov_params[@]} \
            -o console_output_style=count \
            --durations=10 \
            -p no:sugar \
            --dburl=mysql://root:password@127.0.0.1/homeassistant-test \
            tests/components/history \
            tests/components/logbook \
            tests/components/recorder \
            tests/components/sensor \
              2>&1 | tee pytest-${{ matrix.python-version }}-${mariadb}.txt
      - name: Upload pytest output
        if: success() || failure() && steps.pytest-partial.conclusion == 'failure'
        uses: actions/upload-artifact@v4.4.3
        with:
          name: pytest-${{ github.run_number }}-${{ matrix.python-version }}-${{
            steps.pytest-partial.outputs.mariadb }}
          path: pytest-*.txt
          overwrite: true
      - name: Upload coverage artifact
        if: needs.info.outputs.skip_coverage != 'true'
        uses: actions/upload-artifact@v4.4.3
        with:
          name: coverage-${{ matrix.python-version }}-${{
            steps.pytest-partial.outputs.mariadb }}
          path: coverage.xml
          overwrite: true
      - name: Check dirty
        run: |
          ./script/check_dirty

  pytest-postgres:
    runs-on: ubuntu-24.04
    services:
      postgres:
        image: ${{ matrix.postgresql-group }}
        ports:
          - 5432:5432
        env:
          POSTGRES_PASSWORD: password
        options: --health-cmd="pg_isready -hlocalhost -Upostgres" --health-interval=5s --health-timeout=2s --health-retries=3
    if: |
      (github.event_name != 'push' || github.event.repository.full_name == 'home-assistant/core')
      && github.event.inputs.lint-only != 'true'
      && github.event.inputs.pylint-only != 'true'
      && github.event.inputs.mypy-only != 'true'
      && github.event.inputs.audit-licenses-only != 'true'
      && needs.info.outputs.postgresql_groups != '[]'
    needs:
      - info
      - base
      - gen-requirements-all
      - hassfest
      - lint-other
      - lint-ruff
      - lint-ruff-format
      - mypy
    strategy:
      fail-fast: false
      matrix:
        python-version: ${{ fromJson(needs.info.outputs.python_versions) }}
        postgresql-group: ${{ fromJson(needs.info.outputs.postgresql_groups) }}
    name: >-
      Run ${{ matrix.postgresql-group }} tests Python ${{ matrix.python-version }}
    steps:
      - name: Install additional OS dependencies
        run: |
          sudo rm /etc/apt/sources.list.d/microsoft-prod.list
          sudo apt-get update
          sudo apt-get -y install \
            bluez \
            ffmpeg \
            libturbojpeg
          sudo /usr/share/postgresql-common/pgdg/apt.postgresql.org.sh -y
          sudo apt-get -y install \
            postgresql-server-dev-14
      - name: Check out code from GitHub
        uses: actions/checkout@v4.2.2
      - name: Set up Python ${{ matrix.python-version }}
        id: python
        uses: actions/setup-python@v5.3.0
        with:
          python-version: ${{ matrix.python-version }}
          check-latest: true
      - name: Restore full Python ${{ matrix.python-version }} virtual environment
        id: cache-venv
        uses: actions/cache/restore@v4.1.2
        with:
          path: venv
          fail-on-cache-miss: true
          key: ${{ runner.os }}-${{ steps.python.outputs.python-version }}-${{
            needs.info.outputs.python_cache_key }}
      - name: Register Python problem matcher
        run: |
          echo "::add-matcher::.github/workflows/matchers/python.json"
      - name: Register pytest slow test problem matcher
        run: |
          echo "::add-matcher::.github/workflows/matchers/pytest-slow.json"
      - name: Install SQL Python libraries
        run: |
          . venv/bin/activate
          uv pip install psycopg2 sqlalchemy_utils
      - name: Compile English translations
        run: |
          . venv/bin/activate
          python3 -m script.translations develop --all
      - name: Run pytest (partially)
        timeout-minutes: 20
        id: pytest-partial
        shell: bash
        env:
          PYTHONDONTWRITEBYTECODE: 1
        run: |
          . venv/bin/activate
          python --version
          set -o pipefail
          postgresql=$(echo "${{ matrix.postgresql-group }}" | sed "s/:/-/g")
          echo "postgresql=${postgresql}" >> $GITHUB_OUTPUT
          cov_params=()
          if [[ "${{ needs.info.outputs.skip_coverage }}" != "true" ]]; then
            cov_params+=(--cov="homeassistant.components.recorder")
            cov_params+=(--cov-report=xml)
            cov_params+=(--cov-report=term-missing)
          fi

          python3 -b -X dev -m pytest \
            -qq \
            --timeout=9 \
            --numprocesses 1 \
            --snapshot-details \
            ${cov_params[@]} \
            -o console_output_style=count \
            --durations=0 \
            --durations-min=10 \
            -p no:sugar \
            --dburl=postgresql://postgres:password@127.0.0.1/homeassistant-test \
            tests/components/history \
            tests/components/logbook \
            tests/components/recorder \
            tests/components/sensor \
              2>&1 | tee pytest-${{ matrix.python-version }}-${postgresql}.txt
      - name: Upload pytest output
        if: success() || failure() && steps.pytest-partial.conclusion == 'failure'
        uses: actions/upload-artifact@v4.4.3
        with:
          name: pytest-${{ github.run_number }}-${{ matrix.python-version }}-${{
            steps.pytest-partial.outputs.postgresql }}
          path: pytest-*.txt
          overwrite: true
      - name: Upload coverage artifact
        if: needs.info.outputs.skip_coverage != 'true'
        uses: actions/upload-artifact@v4.4.3
        with:
          name: coverage-${{ matrix.python-version }}-${{
            steps.pytest-partial.outputs.postgresql }}
          path: coverage.xml
          overwrite: true
      - name: Check dirty
        run: |
          ./script/check_dirty

  coverage-full:
    name: Upload test coverage to Codecov (full suite)
    if: needs.info.outputs.skip_coverage != 'true'
    runs-on: ubuntu-24.04
    needs:
      - info
      - pytest-full
      - pytest-postgres
      - pytest-mariadb
    timeout-minutes: 10
    steps:
      - name: Check out code from GitHub
        uses: actions/checkout@v4.2.2
      - name: Download all coverage artifacts
        uses: actions/download-artifact@v4.1.8
        with:
          pattern: coverage-*
      - name: Upload coverage to Codecov
        if: needs.info.outputs.test_full_suite == 'true'
        uses: codecov/codecov-action@v5.0.7
        with:
          fail_ci_if_error: true
          flags: full-suite
          token: ${{ secrets.CODECOV_TOKEN }}

  pytest-partial:
    runs-on: ubuntu-24.04
    if: |
      (github.event_name != 'push' || github.event.repository.full_name == 'home-assistant/core')
      && github.event.inputs.lint-only != 'true'
      && github.event.inputs.pylint-only != 'true'
      && github.event.inputs.mypy-only != 'true'
      && github.event.inputs.audit-licenses-only != 'true'
      && needs.info.outputs.tests_glob
      && needs.info.outputs.test_full_suite == 'false'
    needs:
      - info
      - base
      - gen-requirements-all
      - hassfest
      - lint-other
      - lint-ruff
      - lint-ruff-format
      - mypy
    strategy:
      fail-fast: false
      matrix:
        group: ${{ fromJson(needs.info.outputs.test_groups) }}
        python-version: ${{ fromJson(needs.info.outputs.python_versions) }}
    name: >-
      Run tests Python ${{ matrix.python-version }} (${{ matrix.group }})
    steps:
      - name: Install additional OS dependencies
        run: |
          sudo rm /etc/apt/sources.list.d/microsoft-prod.list
          sudo apt-get update
          sudo apt-get -y install \
            bluez \
            ffmpeg \
            libturbojpeg \
            libgammu-dev
      - name: Check out code from GitHub
        uses: actions/checkout@v4.2.2
      - name: Set up Python ${{ matrix.python-version }}
        id: python
        uses: actions/setup-python@v5.3.0
        with:
          python-version: ${{ matrix.python-version }}
          check-latest: true
      - name: Restore full Python ${{ matrix.python-version }} virtual environment
        id: cache-venv
        uses: actions/cache/restore@v4.1.2
        with:
          path: venv
          fail-on-cache-miss: true
          key: ${{ runner.os }}-${{ steps.python.outputs.python-version }}-${{
            needs.info.outputs.python_cache_key }}
      - name: Register Python problem matcher
        run: |
          echo "::add-matcher::.github/workflows/matchers/python.json"
      - name: Register pytest slow test problem matcher
        run: |
          echo "::add-matcher::.github/workflows/matchers/pytest-slow.json"
      - name: Compile English translations
        run: |
          . venv/bin/activate
          python3 -m script.translations develop --all
      - name: Run pytest
        timeout-minutes: 10
        id: pytest-partial
        shell: bash
        env:
          PYTHONDONTWRITEBYTECODE: 1
        run: |
          . venv/bin/activate
          python --version
          set -o pipefail

          if [[ ! -f "tests/components/${{ matrix.group }}/__init__.py" ]]; then
            echo "::error:: missing file tests/components/${{ matrix.group }}/__init__.py"
            exit 1
          fi

          cov_params=()
          if [[ "${{ needs.info.outputs.skip_coverage }}" != "true" ]]; then
            cov_params+=(--cov="homeassistant.components.${{ matrix.group }}")
            cov_params+=(--cov-report=xml)
            cov_params+=(--cov-report=term-missing)
          fi

          python3 -b -X dev -m pytest \
            -qq \
            --timeout=9 \
            --numprocesses auto \
            --snapshot-details \
            ${cov_params[@]} \
            -o console_output_style=count \
            --durations=0 \
            --durations-min=1 \
            -p no:sugar \
            tests/components/${{ matrix.group }} \
              2>&1 | tee pytest-${{ matrix.python-version }}-${{ matrix.group }}.txt
      - name: Upload pytest output
        if: success() || failure() && steps.pytest-partial.conclusion == 'failure'
        uses: actions/upload-artifact@v4.4.3
        with:
          name: pytest-${{ github.run_number }}-${{ matrix.python-version }}-${{ matrix.group }}
          path: pytest-*.txt
          overwrite: true
      - name: Upload coverage artifact
        if: needs.info.outputs.skip_coverage != 'true'
        uses: actions/upload-artifact@v4.4.3
        with:
          name: coverage-${{ matrix.python-version }}-${{ matrix.group }}
          path: coverage.xml
          overwrite: true
      - name: Check dirty
        run: |
          ./script/check_dirty

  coverage-partial:
    name: Upload test coverage to Codecov (partial suite)
    if: needs.info.outputs.skip_coverage != 'true'
    runs-on: ubuntu-24.04
    needs:
      - info
      - pytest-partial
    timeout-minutes: 10
    steps:
      - name: Check out code from GitHub
        uses: actions/checkout@v4.2.2
      - name: Download all coverage artifacts
        uses: actions/download-artifact@v4.1.8
        with:
          pattern: coverage-*
      - name: Upload coverage to Codecov
        if: needs.info.outputs.test_full_suite == 'false'
        uses: codecov/codecov-action@v5.0.7
        with:
          fail_ci_if_error: true
          token: ${{ secrets.CODECOV_TOKEN }}<|MERGE_RESOLUTION|>--- conflicted
+++ resolved
@@ -42,9 +42,6 @@
   MYPY_CACHE_VERSION: 9
   HA_SHORT_VERSION: "2024.12"
   DEFAULT_PYTHON: "3.12"
-<<<<<<< HEAD
-  ALL_PYTHON_VERSIONS: "['3.12']"
-=======
   ALL_PYTHON_VERSIONS: "['3.12', '3.13']"
   # 10.3 is the oldest supported version
   # - 10.3.32 is the version currently shipped with Synology (as of 17 Feb 2022)
@@ -56,7 +53,6 @@
   # - 10.11.2 is the version currently shipped with Synology (as of 11 Oct 2023)
   # mysql 8.0.32 does not always behave the same as MariaDB
   # and some queries that work on MariaDB do not work on MySQL
->>>>>>> 99499e07
   MARIADB_VERSIONS: "['mariadb:10.3.32','mariadb:10.6.10','mariadb:10.10.3','mariadb:10.11.2','mysql:8.0.32']"
   POSTGRESQL_VERSIONS: "['postgres:12.14','postgres:15.2']"
   PRE_COMMIT_CACHE: ~/.cache/pre-commit
@@ -246,7 +242,7 @@
           . venv/bin/activate
           pre-commit install-hooks
 
-<<<<<<< HEAD
+
 # Disabled Ruff-format lint check
 # lint-ruff-format:
 #   name: Check ruff-format
@@ -287,7 +283,7 @@
 #         pre-commit run --hook-stage manual ruff-format --all-files --show-diff-on-failure
 #       env:
 #         RUFF_OUTPUT_FORMAT: github
-=======
+
   lint-ruff-format:
     name: Check ruff-format
     runs-on: ubuntu-24.04
@@ -409,7 +405,7 @@
         run: |
           . venv/bin/activate
           pre-commit run --hook-stage manual yamllint --all-files --show-diff-on-failure
->>>>>>> 99499e07
+
 
 # Disabled Ruff lint check
 # lint-ruff:
